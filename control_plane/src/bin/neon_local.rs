--- conflicted
+++ resolved
@@ -6,12 +6,8 @@
 //! rely on `neon_local` to set up the environment for each test.
 //!
 use anyhow::{anyhow, bail, Context, Result};
-<<<<<<< HEAD
 use camino::Utf8PathBuf;
-use clap::{value_parser, Arg, ArgAction, ArgMatches, Command, ValueEnum};
-=======
 use clap::Parser;
->>>>>>> 618680c2
 use compute_api::spec::ComputeMode;
 use control_plane::endpoint::ComputeControlPlane;
 use control_plane::local_env::{
@@ -230,6 +226,7 @@
     Branch(TimelineBranchCmdArgs),
     Create(TimelineCreateCmdArgs),
     Import(TimelineImportCmdArgs),
+    ImportPgdata(TimelineImportPgdataCmdArgs),
 }
 
 #[derive(clap::Args)]
@@ -320,6 +317,25 @@
     #[arg(default_value_t = DEFAULT_PG_VERSION)]
     #[clap(long, help = "Postgres version of the backup being imported")]
     pg_version: u32,
+}
+
+#[derive(clap::Args)]
+#[clap(about = "Import timeline from a pgdata directory")]
+struct TimelineImportPgdataCmdArgs {
+    #[clap(long, help = "Tenant id. Default tenant is used if not specififed.")]
+    tenant_id: Option<TenantId>,
+
+    #[clap(
+        long,
+        help = "New timeline's ID; by default, neon_local generates an ID"
+    )]
+    timeline_id: Option<TimelineId>,
+
+    #[clap(long, help = "Human-readable alias for the new timeline")]
+    branch_name: String,
+
+    #[clap(long, help = "Directory containing the pgdata to import")]
+    pgdata_dir: Utf8PathBuf,
 }
 
 #[derive(clap::Subcommand)]
@@ -1155,20 +1171,11 @@
                 timeline_info.timeline_id
             );
         }
-<<<<<<< HEAD
         // TODO: rename to import-basebackup-plus-wal
-        Some(("import", import_match)) => {
-            let tenant_id = get_tenant_id(import_match, env)?;
-            let timeline_id = parse_timeline_id(import_match)?.expect("No timeline id provided");
-            let branch_name = import_match
-                .get_one::<String>("branch-name")
-                .ok_or_else(|| anyhow!("No branch name provided"))?;
-=======
         TimelineCmd::Import(args) => {
             let tenant_id = get_tenant_id(args.tenant_id, env)?;
             let timeline_id = args.timeline_id;
             let branch_name = &args.branch_name;
->>>>>>> 618680c2
 
             // Parse base inputs
             let base = (args.base_lsn, args.base_tarfile.clone());
@@ -1186,16 +1193,11 @@
             env.register_branch_mapping(branch_name.to_string(), tenant_id, timeline_id)?;
             println!("Done");
         }
-<<<<<<< HEAD
-        Some(("import-pgdata", import_match)) => {
-            let tenant_id = get_tenant_id(import_match, env)?;
-            let timeline_id = parse_timeline_id(import_match)?.unwrap_or_else(TimelineId::generate);
-            let branch_name = import_match
-                .get_one::<String>("branch-name")
-                .ok_or_else(|| anyhow!("No branch name provided"))?;
-            let pgdata_dir = import_match
-                .get_one::<Utf8PathBuf>("pgdata-dir")
-                .ok_or_else(|| anyhow!("No pgdata-dir provided"))?;
+        TimelineCmd::ImportPgdata(args) => {
+            let tenant_id = get_tenant_id(args.tenant_id, env)?;
+            let timeline_id = args.timeline_id.unwrap_or_else(TimelineId::generate);
+            let branch_name = &args.branch_name;
+            let pgdata_dir = &args.pgdata_dir;
 
             let storage_controller = StorageController::from_env(env);
             storage_controller
@@ -1204,16 +1206,6 @@
 
             env.register_branch_mapping(branch_name.to_owned(), tenant_id, timeline_id)?;
         }
-        Some(("branch", branch_match)) => {
-            let tenant_id = get_tenant_id(branch_match, env)?;
-            let new_branch_name = branch_match
-                .get_one::<String>("branch-name")
-                .ok_or_else(|| anyhow!("No branch name provided"))?;
-            let ancestor_branch_name = branch_match
-                .get_one::<String>("ancestor-branch-name")
-                .map(|s| s.as_str())
-                .unwrap_or(DEFAULT_BRANCH_NAME);
-=======
         TimelineCmd::Branch(args) => {
             let tenant_id = get_tenant_id(args.tenant_id, env)?;
             let new_timeline_id = args.timeline_id.unwrap_or(TimelineId::generate());
@@ -1222,7 +1214,6 @@
                 .ancestor_branch_name
                 .clone()
                 .unwrap_or(DEFAULT_BRANCH_NAME.to_owned());
->>>>>>> 618680c2
             let ancestor_timeline_id = env
                 .get_branch_timeline_id(&ancestor_branch_name, tenant_id)
                 .ok_or_else(|| {
@@ -1925,402 +1916,4 @@
             eprintln!("Storage controller instance {instance_id} stop failed: {e:#}");
         }
     }
-<<<<<<< HEAD
-}
-
-fn cli() -> Command {
-    let timeout_arg = Arg::new("start-timeout")
-        .long("start-timeout")
-        .short('t')
-        .global(true)
-        .help("timeout until we fail the command, e.g. 30s")
-        .value_parser(value_parser!(humantime::Duration))
-        .default_value("10s")
-        .required(false);
-
-    let branch_name_arg = Arg::new("branch-name")
-        .long("branch-name")
-        .help("Name of the branch to be created or used as an alias for other services")
-        .required(false);
-
-    let endpoint_id_arg = Arg::new("endpoint_id")
-        .help("Postgres endpoint id")
-        .required(false);
-
-    let safekeeper_id_arg = Arg::new("id").help("safekeeper id").required(false);
-
-    // --id, when using a pageserver command
-    let pageserver_id_arg = Arg::new("pageserver-id")
-        .long("id")
-        .global(true)
-        .help("pageserver id")
-        .required(false);
-    // --pageserver-id when using a non-pageserver command
-    let endpoint_pageserver_id_arg = Arg::new("endpoint-pageserver-id")
-        .long("pageserver-id")
-        .required(false);
-
-    let safekeeper_extra_opt_arg = Arg::new("safekeeper-extra-opt")
-        .short('e')
-        .long("safekeeper-extra-opt")
-        .num_args(1)
-        .action(ArgAction::Append)
-        .help("Additional safekeeper invocation options, e.g. -e=--http-auth-public-key-path=foo")
-        .required(false);
-
-    let tenant_id_arg = Arg::new("tenant-id")
-        .long("tenant-id")
-        .help("Tenant id. Represented as a hexadecimal string 32 symbols length")
-        .required(false);
-
-    let timeline_id_arg = Arg::new("timeline-id")
-        .long("timeline-id")
-        .help("Timeline id. Represented as a hexadecimal string 32 symbols length")
-        .required(false);
-
-    let pg_version_arg = Arg::new("pg-version")
-        .long("pg-version")
-        .help("Postgres version to use for the initial tenant")
-        .required(false)
-        .value_parser(value_parser!(u32))
-        .default_value(DEFAULT_PG_VERSION);
-
-    let pg_port_arg = Arg::new("pg-port")
-        .long("pg-port")
-        .required(false)
-        .value_parser(value_parser!(u16))
-        .value_name("pg-port");
-
-    let http_port_arg = Arg::new("http-port")
-        .long("http-port")
-        .required(false)
-        .value_parser(value_parser!(u16))
-        .value_name("http-port");
-
-    let safekeepers_arg = Arg::new("safekeepers")
-        .long("safekeepers")
-        .required(false)
-        .value_name("safekeepers");
-
-    let stop_mode_arg = Arg::new("stop-mode")
-        .short('m')
-        .value_parser(["fast", "immediate"])
-        .default_value("fast")
-        .help("If 'immediate', don't flush repository data at shutdown")
-        .required(false)
-        .value_name("stop-mode");
-
-    let remote_ext_config_args = Arg::new("remote-ext-config")
-        .long("remote-ext-config")
-        .num_args(1)
-        .help("Configure the remote extensions storage proxy gateway to request for extensions.")
-        .required(false);
-
-    let lsn_arg = Arg::new("lsn")
-        .long("lsn")
-        .help("Specify Lsn on the timeline to start from. By default, end of the timeline would be used.")
-        .required(false);
-
-    let hot_standby_arg = Arg::new("hot-standby")
-        .value_parser(value_parser!(bool))
-        .long("hot-standby")
-        .help("If set, the node will be a hot replica on the specified timeline")
-        .required(false);
-
-    let force_arg = Arg::new("force")
-        .value_parser(value_parser!(InitForceMode))
-        .long("force")
-        .default_value(
-            InitForceMode::MustNotExist
-                .to_possible_value()
-                .unwrap()
-                .get_name()
-                .to_owned(),
-        )
-        .help("Force initialization even if the repository is not empty")
-        .required(false);
-
-    let num_pageservers_arg = Arg::new("num-pageservers")
-        .value_parser(value_parser!(u16))
-        .long("num-pageservers")
-        .help("How many pageservers to create (default 1)");
-
-    let update_catalog = Arg::new("update-catalog")
-        .value_parser(value_parser!(bool))
-        .long("update-catalog")
-        .help("If set, will set up the catalog for neon_superuser")
-        .required(false);
-
-    let create_test_user = Arg::new("create-test-user")
-        .value_parser(value_parser!(bool))
-        .long("create-test-user")
-        .help("If set, will create test user `user` and `neondb` database. Requires `update-catalog = true`")
-        .required(false);
-
-    let allow_multiple = Arg::new("allow-multiple")
-        .help("Allow multiple primary endpoints running on the same branch. Shouldn't be used normally, but useful for tests.")
-        .long("allow-multiple")
-        .action(ArgAction::SetTrue)
-        .required(false);
-
-    let instance_id = Arg::new("instance-id")
-        .long("instance-id")
-        .help("Identifier used to distinguish storage controller instances (default 1)")
-        .value_parser(value_parser!(u8))
-        .required(false);
-
-    let base_port = Arg::new("base-port")
-        .long("base-port")
-        .help("Base port for the storage controller instance idenfified by instance-id (defaults to pagserver cplane api)")
-        .value_parser(value_parser!(u16))
-        .required(false);
-
-    Command::new("Neon CLI")
-        .arg_required_else_help(true)
-        .version(GIT_VERSION)
-        .subcommand(
-            Command::new("init")
-                .about("Initialize a new Neon repository, preparing configs for services to start with")
-                .arg(num_pageservers_arg.clone())
-                .arg(
-                    Arg::new("config")
-                        .long("config")
-                        .required(false)
-                        .value_parser(value_parser!(PathBuf))
-                        .value_name("config")
-                )
-                .arg(pg_version_arg.clone())
-                .arg(force_arg)
-        )
-        .subcommand(
-            Command::new("timeline")
-            .about("Manage timelines")
-            .arg_required_else_help(true)
-            .subcommand(Command::new("list")
-                .about("List all timelines, available to this pageserver")
-                .arg(tenant_id_arg.clone()))
-            .subcommand(Command::new("branch")
-                .about("Create a new timeline, using another timeline as a base, copying its data")
-                .arg(tenant_id_arg.clone())
-                .arg(branch_name_arg.clone())
-                .arg(Arg::new("ancestor-branch-name").long("ancestor-branch-name")
-                    .help("Use last Lsn of another timeline (and its data) as base when creating the new timeline. The timeline gets resolved by its branch name.").required(false))
-                .arg(Arg::new("ancestor-start-lsn").long("ancestor-start-lsn")
-                    .help("When using another timeline as base, use a specific Lsn in it instead of the latest one").required(false)))
-            .subcommand(Command::new("create")
-                .about("Create a new blank timeline")
-                .arg(tenant_id_arg.clone())
-                .arg(timeline_id_arg.clone())
-                .arg(branch_name_arg.clone())
-                .arg(pg_version_arg.clone())
-            )
-            .subcommand(Command::new("import")
-                .about("Import timeline from basebackup directory")
-                .arg(tenant_id_arg.clone())
-                .arg(timeline_id_arg.clone())
-                .arg(branch_name_arg.clone())
-                .arg(Arg::new("base-tarfile")
-                    .long("base-tarfile")
-                    .value_parser(value_parser!(PathBuf))
-                    .help("Basebackup tarfile to import")
-                )
-                .arg(Arg::new("base-lsn").long("base-lsn")
-                    .help("Lsn the basebackup starts at"))
-                .arg(Arg::new("wal-tarfile")
-                    .long("wal-tarfile")
-                    .value_parser(value_parser!(PathBuf))
-                    .help("Wal to add after base")
-                )
-                .arg(Arg::new("end-lsn").long("end-lsn")
-                    .help("Lsn the basebackup ends at"))
-                .arg(pg_version_arg.clone())
-            )
-            .subcommand(Command::new("import-pgdata")
-            .about("Import timeline from a pgdata directory")
-            .arg(tenant_id_arg.clone())
-            .arg(timeline_id_arg.clone())
-            .arg(branch_name_arg.clone())
-            .arg(Arg::new("pgdata-dir")
-                    .long("pgdata-dir")
-                    .value_parser(value_parser!(Utf8PathBuf))
-                    .help("Path to PGDATA directory")
-                )
-            )
-        ).subcommand(
-            Command::new("tenant")
-            .arg_required_else_help(true)
-            .about("Manage tenants")
-            .subcommand(Command::new("list"))
-            .subcommand(Command::new("create")
-                .arg(tenant_id_arg.clone())
-                .arg(timeline_id_arg.clone().help("Use a specific timeline id when creating a tenant and its initial timeline"))
-                .arg(Arg::new("config").short('c').num_args(1).action(ArgAction::Append).required(false))
-                .arg(pg_version_arg.clone())
-                .arg(Arg::new("set-default").long("set-default").action(ArgAction::SetTrue).required(false)
-                    .help("Use this tenant in future CLI commands where tenant_id is needed, but not specified"))
-                .arg(Arg::new("shard-count").value_parser(value_parser!(u8)).long("shard-count").action(ArgAction::Set).help("Number of shards in the new tenant (default 1)"))
-                .arg(Arg::new("shard-stripe-size").value_parser(value_parser!(u32)).long("shard-stripe-size").action(ArgAction::Set).help("Sharding stripe size in pages"))
-                .arg(Arg::new("placement-policy").value_parser(value_parser!(String)).long("placement-policy").action(ArgAction::Set).help("Placement policy shards in this tenant"))
-                )
-            .subcommand(Command::new("set-default").arg(tenant_id_arg.clone().required(true))
-                .about("Set a particular tenant as default in future CLI commands where tenant_id is needed, but not specified"))
-            .subcommand(Command::new("config")
-                .arg(tenant_id_arg.clone())
-                .arg(Arg::new("config").short('c').num_args(1).action(ArgAction::Append).required(false)))
-            .subcommand(Command::new("import").arg(tenant_id_arg.clone().required(true))
-                .about("Import a tenant that is present in remote storage, and create branches for its timelines"))
-        )
-        .subcommand(
-            Command::new("pageserver")
-                .arg_required_else_help(true)
-                .about("Manage pageserver")
-                .arg(pageserver_id_arg)
-                .subcommand(Command::new("status"))
-                .subcommand(Command::new("start")
-                    .about("Start local pageserver")
-                    .arg(timeout_arg.clone())
-                )
-                .subcommand(Command::new("stop")
-                    .about("Stop local pageserver")
-                    .arg(stop_mode_arg.clone())
-                )
-                .subcommand(Command::new("restart")
-                    .about("Restart local pageserver")
-                    .arg(timeout_arg.clone())
-                )
-        )
-        .subcommand(
-            Command::new("storage_controller")
-                .arg_required_else_help(true)
-                .about("Manage storage_controller")
-                .subcommand(Command::new("start").about("Start storage controller")
-                            .arg(timeout_arg.clone())
-                            .arg(instance_id.clone())
-                            .arg(base_port))
-                .subcommand(Command::new("stop").about("Stop storage controller")
-                            .arg(stop_mode_arg.clone())
-                            .arg(instance_id))
-        )
-        .subcommand(
-            Command::new("safekeeper")
-                .arg_required_else_help(true)
-                .about("Manage safekeepers")
-                .subcommand(Command::new("start")
-                            .about("Start local safekeeper")
-                            .arg(safekeeper_id_arg.clone())
-                            .arg(safekeeper_extra_opt_arg.clone())
-                            .arg(timeout_arg.clone())
-                )
-                .subcommand(Command::new("stop")
-                            .about("Stop local safekeeper")
-                            .arg(safekeeper_id_arg.clone())
-                            .arg(stop_mode_arg.clone())
-                )
-                .subcommand(Command::new("restart")
-                            .about("Restart local safekeeper")
-                            .arg(safekeeper_id_arg)
-                            .arg(stop_mode_arg.clone())
-                            .arg(safekeeper_extra_opt_arg)
-                            .arg(timeout_arg.clone())
-                )
-        )
-        .subcommand(
-            Command::new("endpoint")
-                .arg_required_else_help(true)
-                .about("Manage postgres instances")
-                .subcommand(Command::new("list").arg(tenant_id_arg.clone()))
-                .subcommand(Command::new("create")
-                    .about("Create a compute endpoint")
-                    .arg(endpoint_id_arg.clone())
-                    .arg(branch_name_arg.clone())
-                    .arg(tenant_id_arg.clone())
-                    .arg(lsn_arg.clone())
-                    .arg(pg_port_arg.clone())
-                    .arg(http_port_arg.clone())
-                    .arg(endpoint_pageserver_id_arg.clone())
-                    .arg(
-                        Arg::new("config-only")
-                            .help("Don't do basebackup, create endpoint directory with only config files")
-                            .long("config-only")
-                            .required(false))
-                    .arg(pg_version_arg.clone())
-                    .arg(hot_standby_arg.clone())
-                    .arg(update_catalog)
-                    .arg(allow_multiple.clone())
-                )
-                .subcommand(Command::new("start")
-                    .about("Start postgres.\n If the endpoint doesn't exist yet, it is created.")
-                    .arg(endpoint_id_arg.clone())
-                    .arg(endpoint_pageserver_id_arg.clone())
-                    .arg(safekeepers_arg.clone())
-                    .arg(remote_ext_config_args)
-                    .arg(create_test_user)
-                    .arg(allow_multiple.clone())
-                    .arg(timeout_arg.clone())
-                )
-                .subcommand(Command::new("reconfigure")
-                            .about("Reconfigure the endpoint")
-                            .arg(endpoint_pageserver_id_arg)
-                            .arg(safekeepers_arg)
-                            .arg(endpoint_id_arg.clone())
-                            .arg(tenant_id_arg.clone())
-                )
-                .subcommand(
-                    Command::new("stop")
-                    .arg(endpoint_id_arg)
-                    .arg(
-                        Arg::new("destroy")
-                            .help("Also delete data directory (now optional, should be default in future)")
-                            .long("destroy")
-                            .action(ArgAction::SetTrue)
-                            .required(false)
-                    )
-                    .arg(
-                        Arg::new("mode")
-                            .help("Postgres shutdown mode, passed to \"pg_ctl -m <mode>\"")
-                            .long("mode")
-                            .action(ArgAction::Set)
-                            .required(false)
-                            .value_parser(["smart", "fast", "immediate"])
-                            .default_value("fast")
-                    )
-                )
-
-        )
-        .subcommand(
-            Command::new("mappings")
-                .arg_required_else_help(true)
-                .about("Manage neon_local branch name mappings")
-                .subcommand(
-                    Command::new("map")
-                        .about("Create new mapping which cannot exist already")
-                        .arg(branch_name_arg.clone())
-                        .arg(tenant_id_arg.clone())
-                        .arg(timeline_id_arg.clone())
-                )
-        )
-        // Obsolete old name for 'endpoint'. We now just print an error if it's used.
-        .subcommand(
-            Command::new("pg")
-                .hide(true)
-                .arg(Arg::new("ignore-rest").allow_hyphen_values(true).num_args(0..).required(false))
-                .trailing_var_arg(true)
-        )
-        .subcommand(
-            Command::new("start")
-                .about("Start page server and safekeepers")
-                .arg(timeout_arg.clone())
-        )
-        .subcommand(
-            Command::new("stop")
-                .about("Stop page server and safekeepers")
-                .arg(stop_mode_arg)
-        )
-}
-
-#[test]
-fn verify_cli() {
-    cli().debug_assert();
-=======
->>>>>>> 618680c2
 }