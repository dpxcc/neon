name: 'Run python test'
description: 'Runs a Neon python test set, performing all the required preparations before'

inputs:
  build_type:
    description: 'Type of Rust (neon) and C (postgres) builds. Must be "release" or "debug", or "remote" for the remote cluster'
    required: true
  test_selection:
    description: 'A python test suite to run'
    required: true
  extra_params:
    description: 'Arbitrary parameters to pytest. For example "-s" to prevent capturing stdout/stderr'
    required: false
    default: ''
  needs_postgres_source:
    description: 'Set to true if the test suite requires postgres source checked out'
    required: false
    default: 'false'
  run_in_parallel:
    description: 'Whether to run tests in parallel'
    required: false
    default: 'true'
  save_perf_report:
    description: 'Whether to upload the performance report, if true PERF_TEST_RESULT_CONNSTR env variable should be set'
    required: false
    default: 'false'
  run_with_real_s3:
    description: 'Whether to pass real s3 credentials to the test suite'
    required: false
    default: 'false'
  real_s3_bucket:
    description: 'Bucket name for real s3 tests'
    required: false
    default: ''
  real_s3_region:
    description: 'Region name for real s3 tests'
    required: false
    default: ''
  real_s3_access_key_id:
    description: 'Access key id'
    required: false
    default: ''
  real_s3_secret_access_key:
    description: 'Secret access key'
    required: false
    default: ''

runs:
  using: "composite"
  steps:
    - name: Get Neon artifact
      if: inputs.build_type != 'remote'
      uses: ./.github/actions/download
      with:
        name: neon-${{ runner.os }}-${{ inputs.build_type }}-artifact
        path: /tmp/neon

    - name: Checkout
      if: inputs.needs_postgres_source == 'true'
      uses: actions/checkout@v3
      with:
        submodules: true
        fetch-depth: 1

    - name: Cache poetry deps
      id: cache_poetry
      uses: actions/cache@v3
      with:
        path: ~/.cache/pypoetry/virtualenvs
        key: v1-${{ runner.os }}-python-deps-${{ hashFiles('poetry.lock') }}

    - name: Install Python deps
      shell: bash -euxo pipefail {0}
      run: ./scripts/pysync

    - name: Download compatibility snapshot for Postgres 14
<<<<<<< HEAD
=======
      if: inputs.build_type != 'remote'
>>>>>>> 7481fb08
      uses: ./.github/actions/download
      with:
        name: compatibility-snapshot-${{ inputs.build_type }}-pg14
        path: /tmp/compatibility_snapshot_pg14
        prefix: latest

    - name: Run pytest
      env:
        NEON_BIN: /tmp/neon/bin
        TEST_OUTPUT: /tmp/test_output
        BUILD_TYPE: ${{ inputs.build_type }}
        AWS_ACCESS_KEY_ID: ${{ inputs.real_s3_access_key_id }}
        AWS_SECRET_ACCESS_KEY: ${{ inputs.real_s3_secret_access_key }}
        COMPATIBILITY_SNAPSHOT_DIR: /tmp/compatibility_snapshot_pg14
        ALLOW_BREAKING_CHANGES: contains(github.event.pull_request.labels.*.name, 'breaking changes')
      shell: bash -euxo pipefail {0}
      run: |
        # PLATFORM will be embedded in the perf test report
        # and it is needed to distinguish different environments
        export PLATFORM=${PLATFORM:-github-actions-selfhosted}
        export POSTGRES_DISTRIB_DIR=${POSTGRES_DISTRIB_DIR:-/tmp/neon/pg_install}
        export DEFAULT_PG_VERSION=${DEFAULT_PG_VERSION:-14}

        if [ "${BUILD_TYPE}" = "remote" ]; then
          export REMOTE_ENV=1
        fi

        PERF_REPORT_DIR="$(realpath test_runner/perf-report-local)"
        rm -rf $PERF_REPORT_DIR

        TEST_SELECTION="test_runner/${{ inputs.test_selection }}"
        EXTRA_PARAMS="${{ inputs.extra_params }}"
        if [ -z "$TEST_SELECTION" ]; then
          echo "test_selection must be set"
          exit 1
        fi
        if [[ "${{ inputs.run_in_parallel }}" == "true" ]]; then
          EXTRA_PARAMS="-n4 $EXTRA_PARAMS"
        fi

        if [[ "${{ inputs.run_with_real_s3 }}" == "true" ]]; then
          echo "REAL S3 ENABLED"
          export ENABLE_REAL_S3_REMOTE_STORAGE=nonempty
          export REMOTE_STORAGE_S3_BUCKET=${{ inputs.real_s3_bucket }}
          export REMOTE_STORAGE_S3_REGION=${{ inputs.real_s3_region }}
        fi

        if [[ "${{ inputs.save_perf_report }}" == "true" ]]; then
          mkdir -p "$PERF_REPORT_DIR"
          EXTRA_PARAMS="--out-dir $PERF_REPORT_DIR $EXTRA_PARAMS"
        fi

        if [[ "${{ inputs.build_type }}" == "debug" ]]; then
          cov_prefix=(scripts/coverage "--profraw-prefix=$GITHUB_JOB" --dir=/tmp/coverage run)
        elif [[ "${{ inputs.build_type }}" == "release" ]]; then
          cov_prefix=()
        else
          cov_prefix=()
        fi

        # Wake up the cluster if we use remote neon instance
        if [ "${{ inputs.build_type }}" = "remote" ] && [ -n "${BENCHMARK_CONNSTR}" ]; then
          ${POSTGRES_DISTRIB_DIR}/v${DEFAULT_PG_VERSION}/bin/psql ${BENCHMARK_CONNSTR} -c "SELECT version();"
        fi

        # Run the tests.
        #
        # The junit.xml file allows CI tools to display more fine-grained test information
        # in its "Tests" tab in the results page.
        # --verbose prints name of each test (helpful when there are
        # multiple tests in one file)
        # -rA prints summary in the end
        # -n4 uses four processes to run tests via pytest-xdist
        # -s is not used to prevent pytest from capturing output, because tests are running
        # in parallel and logs are mixed between different tests
        mkdir -p $TEST_OUTPUT/allure/results
        "${cov_prefix[@]}" ./scripts/pytest \
          --junitxml=$TEST_OUTPUT/junit.xml \
          --alluredir=$TEST_OUTPUT/allure/results \
          --tb=short \
          --verbose \
          -rA $TEST_SELECTION $EXTRA_PARAMS

        if [[ "${{ inputs.save_perf_report }}" == "true" ]]; then
          export REPORT_FROM="$PERF_REPORT_DIR"
          export REPORT_TO="$PLATFORM"
          scripts/generate_and_push_perf_report.sh
        fi

    - name: Upload compatibility snapshot for Postgres 14
      if: github.ref_name == 'release'
      uses: ./.github/actions/upload
      with:
        name: compatibility-snapshot-${{ inputs.build_type }}-pg14-${{ github.run_id }}
        # The path includes a test name (test_prepare_snapshot) and directory that the test creates (compatibility_snapshot_pg14), keep the path in sync with the test
        path: /tmp/test_output/test_prepare_snapshot/compatibility_snapshot_pg14/
        prefix: latest

    - name: Create Allure report
      if: always()
      uses: ./.github/actions/allure-report
      with:
        action: store
        build_type: ${{ inputs.build_type }}
        test_selection: ${{ inputs.test_selection }}<|MERGE_RESOLUTION|>--- conflicted
+++ resolved
@@ -74,10 +74,7 @@
       run: ./scripts/pysync
 
     - name: Download compatibility snapshot for Postgres 14
-<<<<<<< HEAD
-=======
       if: inputs.build_type != 'remote'
->>>>>>> 7481fb08
       uses: ./.github/actions/download
       with:
         name: compatibility-snapshot-${{ inputs.build_type }}-pg14
