//! A set of generic storage abstractions for the page server to use when backing up and restoring its state from the external storage.
//! No other modules from this tree are supposed to be used directly by the external code.
//!
//! [`RemoteStorage`] trait a CRUD-like generic abstraction to use for adapting external storages with a few implementations:
//!   * [`local_fs`] allows to use local file system as an external storage
//!   * [`s3_bucket`] uses AWS S3 bucket as an external storage
//!
mod local_fs;
mod s3_bucket;
mod simulate_failures;

use std::{
    collections::HashMap,
    fmt::Debug,
    num::{NonZeroU32, NonZeroUsize},
    path::{Path, PathBuf},
    pin::Pin,
    sync::Arc,
};

use anyhow::{bail, Context};

use tokio::io;
use toml_edit::Item;
use tracing::info;

pub use self::{local_fs::LocalFs, s3_bucket::S3Bucket, simulate_failures::UnreliableWrapper};

/// How many different timelines can be processed simultaneously when synchronizing layers with the remote storage.
/// During regular work, pageserver produces one layer file per timeline checkpoint, with bursts of concurrency
/// during start (where local and remote timelines are compared and initial sync tasks are scheduled) and timeline attach.
/// Both cases may trigger timeline download, that might download a lot of layers. This concurrency is limited by the clients internally, if needed.
pub const DEFAULT_REMOTE_STORAGE_MAX_CONCURRENT_SYNCS: usize = 50;
pub const DEFAULT_REMOTE_STORAGE_MAX_SYNC_ERRORS: u32 = 10;
/// Currently, sync happens with AWS S3, that has two limits on requests per second:
/// ~200 RPS for IAM services
/// https://docs.aws.amazon.com/AmazonRDS/latest/AuroraUserGuide/UsingWithRDS.IAMDBAuth.html
/// ~3500 PUT/COPY/POST/DELETE or 5500 GET/HEAD S3 requests
/// https://aws.amazon.com/premiumsupport/knowledge-center/s3-request-limit-avoid-throttling/
pub const DEFAULT_REMOTE_STORAGE_S3_CONCURRENCY_LIMIT: usize = 100;
/// No limits on the client side, which currenltly means 1000 for AWS S3.
/// https://docs.aws.amazon.com/AmazonS3/latest/API/API_ListObjectsV2.html#API_ListObjectsV2_RequestSyntax
pub const DEFAULT_MAX_KEYS_PER_LIST_RESPONSE: Option<i32> = None;

const REMOTE_STORAGE_PREFIX_SEPARATOR: char = '/';

/// Path on the remote storage, relative to some inner prefix.
/// The prefix is an implementation detail, that allows representing local paths
/// as the remote ones, stripping the local storage prefix away.
#[derive(Debug, Clone, PartialEq, Eq, PartialOrd, Ord, Hash)]
pub struct RemotePath(PathBuf);

impl RemotePath {
    pub fn new(relative_path: &Path) -> anyhow::Result<Self> {
        anyhow::ensure!(
            relative_path.is_relative(),
            "Path {relative_path:?} is not relative"
        );
        Ok(Self(relative_path.to_path_buf()))
    }

    pub fn with_base(&self, base_path: &Path) -> PathBuf {
        base_path.join(&self.0)
    }

    pub fn object_name(&self) -> Option<&str> {
        self.0.file_name().and_then(|os_str| os_str.to_str())
    }

    pub fn join(&self, segment: &Path) -> Self {
        Self(self.0.join(segment))
    }

<<<<<<< HEAD
=======
    pub fn get_path(&self) -> &PathBuf {
        &self.0
    }

>>>>>>> b4c5beff
    pub fn extension(&self) -> Option<&str> {
        self.0.extension()?.to_str()
    }
}

/// Storage (potentially remote) API to manage its state.
/// This storage tries to be unaware of any layered repository context,
/// providing basic CRUD operations for storage files.
#[async_trait::async_trait]
pub trait RemoteStorage: Send + Sync + 'static {
    /// Lists all top level subdirectories for a given prefix
    /// Note: here we assume that if the prefix is passed it was obtained via remote_object_id
    /// which already takes into account any kind of global prefix (prefix_in_bucket for S3 or storage_root for LocalFS)
    /// so this method doesnt need to.
    async fn list_prefixes(
        &self,
        prefix: Option<&RemotePath>,
    ) -> Result<Vec<RemotePath>, DownloadError>;

<<<<<<< HEAD
    /// Lists all files in a folder
    async fn list_files(
        &self,
        folder: Option<&RemotePath>,
    ) -> anyhow::Result<Vec<RemotePath>>;
=======
    /// Lists all files in directory "recursively"
    /// (not really recursively, because AWS has a flat namespace)
    /// Note: This is subtely different than list_prefixes,
    /// because it is for listing files instead of listing
    /// names sharing common prefixes.
    /// For example,
    /// list_files("foo/bar") = ["foo/bar/cat123.txt",
    /// "foo/bar/cat567.txt", "foo/bar/dog123.txt", "foo/bar/dog456.txt"]
    /// whereas,
    /// list_prefixes("foo/bar/") = ["cat", "dog"]
    /// See `test_real_s3.rs` for more details.
    async fn list_files(&self, folder: Option<&RemotePath>) -> anyhow::Result<Vec<RemotePath>>;
>>>>>>> b4c5beff

    /// Streams the local file contents into remote into the remote storage entry.
    async fn upload(
        &self,
        from: impl io::AsyncRead + Unpin + Send + Sync + 'static,
        // S3 PUT request requires the content length to be specified,
        // otherwise it starts to fail with the concurrent connection count increasing.
        data_size_bytes: usize,
        to: &RemotePath,
        metadata: Option<StorageMetadata>,
    ) -> anyhow::Result<()>;

    /// Streams the remote storage entry contents into the buffered writer given, returns the filled writer.
    /// Returns the metadata, if any was stored with the file previously.
    async fn download(&self, from: &RemotePath) -> Result<Download, DownloadError>;

    /// Streams a given byte range of the remote storage entry contents into the buffered writer given, returns the filled writer.
    /// Returns the metadata, if any was stored with the file previously.
    async fn download_byte_range(
        &self,
        from: &RemotePath,
        start_inclusive: u64,
        end_exclusive: Option<u64>,
    ) -> Result<Download, DownloadError>;

    async fn delete(&self, path: &RemotePath) -> anyhow::Result<()>;

    async fn delete_objects<'a>(&self, paths: &'a [RemotePath]) -> anyhow::Result<()>;
}

pub struct Download {
    pub download_stream: Pin<Box<dyn io::AsyncRead + Unpin + Send + Sync>>,
    /// Extra key-value data, associated with the current remote file.
    pub metadata: Option<StorageMetadata>,
}

impl Debug for Download {
    fn fmt(&self, f: &mut std::fmt::Formatter<'_>) -> std::fmt::Result {
        f.debug_struct("Download")
            .field("metadata", &self.metadata)
            .finish()
    }
}

#[derive(Debug)]
pub enum DownloadError {
    /// Validation or other error happened due to user input.
    BadInput(anyhow::Error),
    /// The file was not found in the remote storage.
    NotFound,
    /// The file was found in the remote storage, but the download failed.
    Other(anyhow::Error),
}

impl std::fmt::Display for DownloadError {
    fn fmt(&self, f: &mut std::fmt::Formatter<'_>) -> std::fmt::Result {
        match self {
            DownloadError::BadInput(e) => {
                write!(f, "Failed to download a remote file due to user input: {e}")
            }
            DownloadError::NotFound => write!(f, "No file found for the remote object id given"),
            DownloadError::Other(e) => write!(f, "Failed to download a remote file: {e:?}"),
        }
    }
}

impl std::error::Error for DownloadError {}

/// Every storage, currently supported.
/// Serves as a simple way to pass around the [`RemoteStorage`] without dealing with generics.
#[derive(Clone)]
pub enum GenericRemoteStorage {
    LocalFs(LocalFs),
    AwsS3(Arc<S3Bucket>),
    Unreliable(Arc<UnreliableWrapper>),
}

impl GenericRemoteStorage {
    // A function for listing all the files in a "directory"
    // Example:
    // list_files("foo/bar") = ["foo/bar/a.txt", "foo/bar/b.txt"]
    pub async fn list_files(
        &self,
        folder: Option<&RemotePath>
    ) -> anyhow::Result<Vec<RemotePath>>{
        match self {
            Self::LocalFs(s) => s.list_files(folder).await,
            Self::AwsS3(s) => s.list_files(folder).await,
            Self::Unreliable(s) => s.list_files(folder).await,
        }
    }

    // lists common *prefixes*, if any of files
    // Example:
    // list_prefixes("foo123","foo567","bar123","bar432") = ["foo", "bar"]
    pub async fn list_prefixes(
        &self,
        prefix: Option<&RemotePath>,
    ) -> Result<Vec<RemotePath>, DownloadError> {
        match self {
            Self::LocalFs(s) => s.list_prefixes(prefix).await,
            Self::AwsS3(s) => s.list_prefixes(prefix).await,
            Self::Unreliable(s) => s.list_prefixes(prefix).await,
        }
    }

    pub async fn list_files(&self, folder: Option<&RemotePath>) -> anyhow::Result<Vec<RemotePath>> {
        match self {
            Self::LocalFs(s) => s.list_files(folder).await,
            Self::AwsS3(s) => s.list_files(folder).await,
            Self::Unreliable(s) => s.list_files(folder).await,
        }
    }

    pub async fn upload(
        &self,
        from: impl io::AsyncRead + Unpin + Send + Sync + 'static,
        data_size_bytes: usize,
        to: &RemotePath,
        metadata: Option<StorageMetadata>,
    ) -> anyhow::Result<()> {
        match self {
            Self::LocalFs(s) => s.upload(from, data_size_bytes, to, metadata).await,
            Self::AwsS3(s) => s.upload(from, data_size_bytes, to, metadata).await,
            Self::Unreliable(s) => s.upload(from, data_size_bytes, to, metadata).await,
        }
    }

    pub async fn download(&self, from: &RemotePath) -> Result<Download, DownloadError> {
        match self {
            Self::LocalFs(s) => s.download(from).await,
            Self::AwsS3(s) => s.download(from).await,
            Self::Unreliable(s) => s.download(from).await,
        }
    }

    pub async fn download_byte_range(
        &self,
        from: &RemotePath,
        start_inclusive: u64,
        end_exclusive: Option<u64>,
    ) -> Result<Download, DownloadError> {
        match self {
            Self::LocalFs(s) => {
                s.download_byte_range(from, start_inclusive, end_exclusive)
                    .await
            }
            Self::AwsS3(s) => {
                s.download_byte_range(from, start_inclusive, end_exclusive)
                    .await
            }
            Self::Unreliable(s) => {
                s.download_byte_range(from, start_inclusive, end_exclusive)
                    .await
            }
        }
    }

    pub async fn delete(&self, path: &RemotePath) -> anyhow::Result<()> {
        match self {
            Self::LocalFs(s) => s.delete(path).await,
            Self::AwsS3(s) => s.delete(path).await,
            Self::Unreliable(s) => s.delete(path).await,
        }
    }

    pub async fn delete_objects<'a>(&self, paths: &'a [RemotePath]) -> anyhow::Result<()> {
        match self {
            Self::LocalFs(s) => s.delete_objects(paths).await,
            Self::AwsS3(s) => s.delete_objects(paths).await,
            Self::Unreliable(s) => s.delete_objects(paths).await,
        }
    }
}

impl GenericRemoteStorage {
    pub fn from_config(storage_config: &RemoteStorageConfig) -> anyhow::Result<Self> {
        Ok(match &storage_config.storage {
            RemoteStorageKind::LocalFs(root) => {
                info!("Using fs root '{}' as a remote storage", root.display());
                Self::LocalFs(LocalFs::new(root.clone())?)
            }
            RemoteStorageKind::AwsS3(s3_config) => {
                info!("Using s3 bucket '{}' in region '{}' as a remote storage, prefix in bucket: '{:?}', bucket endpoint: '{:?}'",
                      s3_config.bucket_name, s3_config.bucket_region, s3_config.prefix_in_bucket, s3_config.endpoint);
                Self::AwsS3(Arc::new(S3Bucket::new(s3_config)?))
            }
        })
    }

    pub fn unreliable_wrapper(s: Self, fail_first: u64) -> Self {
        Self::Unreliable(Arc::new(UnreliableWrapper::new(s, fail_first)))
    }

    /// Takes storage object contents and its size and uploads to remote storage,
    /// mapping `from_path` to the corresponding remote object id in the storage.
    ///
    /// The storage object does not have to be present on the `from_path`,
    /// this path is used for the remote object id conversion only.
    pub async fn upload_storage_object(
        &self,
        from: impl tokio::io::AsyncRead + Unpin + Send + Sync + 'static,
        from_size_bytes: usize,
        to: &RemotePath,
    ) -> anyhow::Result<()> {
        self.upload(from, from_size_bytes, to, None)
            .await
            .with_context(|| {
                format!("Failed to upload data of length {from_size_bytes} to storage path {to:?}")
            })
    }

    /// Downloads the storage object into the `to_path` provided.
    /// `byte_range` could be specified to dowload only a part of the file, if needed.
    pub async fn download_storage_object(
        &self,
        byte_range: Option<(u64, Option<u64>)>,
        from: &RemotePath,
    ) -> Result<Download, DownloadError> {
        match byte_range {
            Some((start, end)) => self.download_byte_range(from, start, end).await,
            None => self.download(from).await,
        }
    }
}

/// Extra set of key-value pairs that contain arbitrary metadata about the storage entry.
/// Immutable, cannot be changed once the file is created.
#[derive(Debug, Clone, PartialEq, Eq)]
pub struct StorageMetadata(HashMap<String, String>);

/// External backup storage configuration, enough for creating a client for that storage.
#[derive(Debug, Clone, PartialEq, Eq)]
pub struct RemoteStorageConfig {
    /// Max allowed number of concurrent sync operations between the API user and the remote storage.
    pub max_concurrent_syncs: NonZeroUsize,
    /// Max allowed errors before the sync task is considered failed and evicted.
    pub max_sync_errors: NonZeroU32,
    /// The storage connection configuration.
    pub storage: RemoteStorageKind,
}

/// A kind of a remote storage to connect to, with its connection configuration.
#[derive(Debug, Clone, PartialEq, Eq)]
pub enum RemoteStorageKind {
    /// Storage based on local file system.
    /// Specify a root folder to place all stored files into.
    LocalFs(PathBuf),
    /// AWS S3 based storage, storing all files in the S3 bucket
    /// specified by the config
    AwsS3(S3Config),
}

/// AWS S3 bucket coordinates and access credentials to manage the bucket contents (read and write).
#[derive(Clone, PartialEq, Eq)]
pub struct S3Config {
    /// Name of the bucket to connect to.
    pub bucket_name: String,
    /// The region where the bucket is located at.
    pub bucket_region: String,
    /// A "subfolder" in the bucket, to use the same bucket separately by multiple remote storage users at once.
    pub prefix_in_bucket: Option<String>,
    /// A base URL to send S3 requests to.
    /// By default, the endpoint is derived from a region name, assuming it's
    /// an AWS S3 region name, erroring on wrong region name.
    /// Endpoint provides a way to support other S3 flavors and their regions.
    ///
    /// Example: `http://127.0.0.1:5000`
    pub endpoint: Option<String>,
    /// AWS S3 has various limits on its API calls, we need not to exceed those.
    /// See [`DEFAULT_REMOTE_STORAGE_S3_CONCURRENCY_LIMIT`] for more details.
    pub concurrency_limit: NonZeroUsize,
    pub max_keys_per_list_response: Option<i32>,
}

impl Debug for S3Config {
    fn fmt(&self, f: &mut std::fmt::Formatter<'_>) -> std::fmt::Result {
        f.debug_struct("S3Config")
            .field("bucket_name", &self.bucket_name)
            .field("bucket_region", &self.bucket_region)
            .field("prefix_in_bucket", &self.prefix_in_bucket)
            .field("concurrency_limit", &self.concurrency_limit)
            .field(
                "max_keys_per_list_response",
                &self.max_keys_per_list_response,
            )
            .finish()
    }
}

impl RemoteStorageConfig {
    pub fn from_toml(toml: &toml_edit::Item) -> anyhow::Result<Option<RemoteStorageConfig>> {
        let local_path = toml.get("local_path");
        let bucket_name = toml.get("bucket_name");
        let bucket_region = toml.get("bucket_region");

        let max_concurrent_syncs = NonZeroUsize::new(
            parse_optional_integer("max_concurrent_syncs", toml)?
                .unwrap_or(DEFAULT_REMOTE_STORAGE_MAX_CONCURRENT_SYNCS),
        )
        .context("Failed to parse 'max_concurrent_syncs' as a positive integer")?;

        let max_sync_errors = NonZeroU32::new(
            parse_optional_integer("max_sync_errors", toml)?
                .unwrap_or(DEFAULT_REMOTE_STORAGE_MAX_SYNC_ERRORS),
        )
        .context("Failed to parse 'max_sync_errors' as a positive integer")?;

        let concurrency_limit = NonZeroUsize::new(
            parse_optional_integer("concurrency_limit", toml)?
                .unwrap_or(DEFAULT_REMOTE_STORAGE_S3_CONCURRENCY_LIMIT),
        )
        .context("Failed to parse 'concurrency_limit' as a positive integer")?;

        let max_keys_per_list_response =
            parse_optional_integer::<i32, _>("max_keys_per_list_response", toml)
                .context("Failed to parse 'max_keys_per_list_response' as a positive integer")?
                .or(DEFAULT_MAX_KEYS_PER_LIST_RESPONSE);

        let storage = match (local_path, bucket_name, bucket_region) {
            // no 'local_path' nor 'bucket_name' options are provided, consider this remote storage disabled
            (None, None, None) => return Ok(None),
            (_, Some(_), None) => {
                bail!("'bucket_region' option is mandatory if 'bucket_name' is given ")
            }
            (_, None, Some(_)) => {
                bail!("'bucket_name' option is mandatory if 'bucket_region' is given ")
            }
            (None, Some(bucket_name), Some(bucket_region)) => RemoteStorageKind::AwsS3(S3Config {
                bucket_name: parse_toml_string("bucket_name", bucket_name)?,
                bucket_region: parse_toml_string("bucket_region", bucket_region)?,
                prefix_in_bucket: toml
                    .get("prefix_in_bucket")
                    .map(|prefix_in_bucket| parse_toml_string("prefix_in_bucket", prefix_in_bucket))
                    .transpose()?,
                endpoint: toml
                    .get("endpoint")
                    .map(|endpoint| parse_toml_string("endpoint", endpoint))
                    .transpose()?,
                concurrency_limit,
                max_keys_per_list_response,
            }),
            (Some(local_path), None, None) => RemoteStorageKind::LocalFs(PathBuf::from(
                parse_toml_string("local_path", local_path)?,
            )),
            (Some(_), Some(_), _) => bail!("local_path and bucket_name are mutually exclusive"),
        };

        Ok(Some(RemoteStorageConfig {
            max_concurrent_syncs,
            max_sync_errors,
            storage,
        }))
    }
}

// Helper functions to parse a toml Item
fn parse_optional_integer<I, E>(name: &str, item: &toml_edit::Item) -> anyhow::Result<Option<I>>
where
    I: TryFrom<i64, Error = E>,
    E: std::error::Error + Send + Sync + 'static,
{
    let toml_integer = match item.get(name) {
        Some(item) => item
            .as_integer()
            .with_context(|| format!("configure option {name} is not an integer"))?,
        None => return Ok(None),
    };

    I::try_from(toml_integer)
        .map(Some)
        .with_context(|| format!("configure option {name} is too large"))
}

fn parse_toml_string(name: &str, item: &Item) -> anyhow::Result<String> {
    let s = item
        .as_str()
        .with_context(|| format!("configure option {name} is not a string"))?;
    Ok(s.to_string())
}

#[cfg(test)]
mod tests {
    use super::*;

    #[test]
    fn test_object_name() {
        let k = RemotePath::new(Path::new("a/b/c")).unwrap();
        assert_eq!(k.object_name(), Some("c"));

        let k = RemotePath::new(Path::new("a/b/c/")).unwrap();
        assert_eq!(k.object_name(), Some("c"));

        let k = RemotePath::new(Path::new("a/")).unwrap();
        assert_eq!(k.object_name(), Some("a"));

        // XXX is it impossible to have an empty key?
        let k = RemotePath::new(Path::new("")).unwrap();
        assert_eq!(k.object_name(), None);
    }

    #[test]
    fn rempte_path_cannot_be_created_from_absolute_ones() {
        let err = RemotePath::new(Path::new("/")).expect_err("Should fail on absolute paths");
        assert_eq!(err.to_string(), "Path \"/\" is not relative");
    }
}<|MERGE_RESOLUTION|>--- conflicted
+++ resolved
@@ -71,13 +71,10 @@
         Self(self.0.join(segment))
     }
 
-<<<<<<< HEAD
-=======
     pub fn get_path(&self) -> &PathBuf {
         &self.0
     }
 
->>>>>>> b4c5beff
     pub fn extension(&self) -> Option<&str> {
         self.0.extension()?.to_str()
     }
@@ -97,13 +94,6 @@
         prefix: Option<&RemotePath>,
     ) -> Result<Vec<RemotePath>, DownloadError>;
 
-<<<<<<< HEAD
-    /// Lists all files in a folder
-    async fn list_files(
-        &self,
-        folder: Option<&RemotePath>,
-    ) -> anyhow::Result<Vec<RemotePath>>;
-=======
     /// Lists all files in directory "recursively"
     /// (not really recursively, because AWS has a flat namespace)
     /// Note: This is subtely different than list_prefixes,
@@ -116,7 +106,6 @@
     /// list_prefixes("foo/bar/") = ["cat", "dog"]
     /// See `test_real_s3.rs` for more details.
     async fn list_files(&self, folder: Option<&RemotePath>) -> anyhow::Result<Vec<RemotePath>>;
->>>>>>> b4c5beff
 
     /// Streams the local file contents into remote into the remote storage entry.
     async fn upload(
