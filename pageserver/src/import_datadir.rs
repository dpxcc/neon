//!
//! Import data and WAL from a PostgreSQL data directory and WAL segments into
//! a zenith Timeline.
//!
use std::fs;
use std::fs::File;
use std::io::{Read, Seek, SeekFrom};
use std::path::{Path, PathBuf};

use anyhow::{bail, ensure, Context, Result};
use bytes::Bytes;
use tracing::*;

use crate::pgdatadir_mapping::*;
<<<<<<< HEAD
use crate::relish::*;
=======
use crate::reltag::{RelTag, SlruKind};
>>>>>>> 07a95537
use crate::repository::Repository;
use crate::walingest::WalIngest;
use postgres_ffi::relfile_utils::*;
use postgres_ffi::waldecoder::*;
use postgres_ffi::xlog_utils::*;
use postgres_ffi::{pg_constants, ControlFileData, DBState_DB_SHUTDOWNED};
use postgres_ffi::{Oid, TransactionId};
use zenith_utils::lsn::Lsn;

///
/// Import all relation data pages from local disk into the repository.
///
/// This is currently only used to import a cluster freshly created by initdb.
/// The code that deals with the checkpoint would not work right if the
/// cluster was not shut down cleanly.
pub fn import_timeline_from_postgres_datadir<R: Repository>(
    path: &Path,
    tline: &mut DatadirTimeline<R>,
    lsn: Lsn,
) -> Result<()> {
    let mut pg_control: Option<ControlFileData> = None;

<<<<<<< HEAD
    let mut writer = tline.begin_record(lsn);
    writer.init_empty()?;
=======
    let mut modification = tline.begin_modification(lsn);
    modification.init_empty()?;
>>>>>>> 07a95537

    // Scan 'global'
    let mut relfiles: Vec<PathBuf> = Vec::new();
    for direntry in fs::read_dir(path.join("global"))? {
        let direntry = direntry?;
        match direntry.file_name().to_str() {
            None => continue,

            Some("pg_control") => {
<<<<<<< HEAD
                pg_control = Some(import_control_file(&mut writer, &direntry.path())?);
            }
            Some("pg_filenode.map") => {
                import_relmap_file(
                    &mut writer,
=======
                pg_control = Some(import_control_file(&mut modification, &direntry.path())?);
            }
            Some("pg_filenode.map") => {
                import_relmap_file(
                    &mut modification,
>>>>>>> 07a95537
                    pg_constants::GLOBALTABLESPACE_OID,
                    0,
                    &direntry.path(),
                )?;
            }

            // Load any relation files into the page server (but only after the other files)
            _ => relfiles.push(direntry.path()),
        }
    }
    for relfile in relfiles {
<<<<<<< HEAD
        import_relfile(&mut writer, &relfile, pg_constants::GLOBALTABLESPACE_OID, 0)?;
=======
        import_relfile(
            &mut modification,
            &relfile,
            pg_constants::GLOBALTABLESPACE_OID,
            0,
        )?;
>>>>>>> 07a95537
    }

    // Scan 'base'. It contains database dirs, the database OID is the filename.
    // E.g. 'base/12345', where 12345 is the database OID.
    for direntry in fs::read_dir(path.join("base"))? {
        let direntry = direntry?;

        //skip all temporary files
        if direntry.file_name().to_string_lossy() == "pgsql_tmp" {
            continue;
        }

        let dboid = direntry.file_name().to_string_lossy().parse::<u32>()?;

        let mut relfiles: Vec<PathBuf> = Vec::new();
        for direntry in fs::read_dir(direntry.path())? {
            let direntry = direntry?;
            match direntry.file_name().to_str() {
                None => continue,

                Some("PG_VERSION") => {
<<<<<<< HEAD
                    //writer.put_dbdir_creation(pg_constants::DEFAULTTABLESPACE_OID, dboid)?;
                }
                Some("pg_filenode.map") => import_relmap_file(
                    &mut writer,
=======
                    //modification.put_dbdir_creation(pg_constants::DEFAULTTABLESPACE_OID, dboid)?;
                }
                Some("pg_filenode.map") => import_relmap_file(
                    &mut modification,
>>>>>>> 07a95537
                    pg_constants::DEFAULTTABLESPACE_OID,
                    dboid,
                    &direntry.path(),
                )?,

                // Load any relation files into the page server
                _ => relfiles.push(direntry.path()),
            }
        }
        for relfile in relfiles {
            import_relfile(
<<<<<<< HEAD
                &mut writer,
=======
                &mut modification,
>>>>>>> 07a95537
                &relfile,
                pg_constants::DEFAULTTABLESPACE_OID,
                dboid,
            )?;
        }
    }
    for entry in fs::read_dir(path.join("pg_xact"))? {
        let entry = entry?;
<<<<<<< HEAD
        import_slru_file(&mut writer, SlruKind::Clog, &entry.path())?;
    }
    for entry in fs::read_dir(path.join("pg_multixact").join("members"))? {
        let entry = entry?;
        import_slru_file(&mut writer, SlruKind::MultiXactMembers, &entry.path())?;
    }
    for entry in fs::read_dir(path.join("pg_multixact").join("offsets"))? {
        let entry = entry?;
        import_slru_file(&mut writer, SlruKind::MultiXactOffsets, &entry.path())?;
    }
    for entry in fs::read_dir(path.join("pg_twophase"))? {
        let entry = entry?;
        let xid = u32::from_str_radix(entry.path().to_str().unwrap(), 16)?;
        import_twophase_file(&mut writer, xid, &entry.path())?;
=======
        import_slru_file(&mut modification, SlruKind::Clog, &entry.path())?;
    }
    for entry in fs::read_dir(path.join("pg_multixact").join("members"))? {
        let entry = entry?;
        import_slru_file(&mut modification, SlruKind::MultiXactMembers, &entry.path())?;
    }
    for entry in fs::read_dir(path.join("pg_multixact").join("offsets"))? {
        let entry = entry?;
        import_slru_file(&mut modification, SlruKind::MultiXactOffsets, &entry.path())?;
    }
    for entry in fs::read_dir(path.join("pg_twophase"))? {
        let entry = entry?;
        let xid = u32::from_str_radix(&entry.path().to_string_lossy(), 16)?;
        import_twophase_file(&mut modification, xid, &entry.path())?;
>>>>>>> 07a95537
    }
    // TODO: Scan pg_tblspc

    // We're done importing all the data files.
<<<<<<< HEAD
    writer.finish()?;
=======
    modification.commit()?;
>>>>>>> 07a95537

    // We expect the Postgres server to be shut down cleanly.
    let pg_control = pg_control.context("pg_control file not found")?;
    ensure!(
        pg_control.state == DBState_DB_SHUTDOWNED,
        "Postgres cluster was not shut down cleanly"
    );
    ensure!(
        pg_control.checkPointCopy.redo == lsn.0,
        "unexpected checkpoint REDO pointer"
    );

    // Import WAL. This is needed even when starting from a shutdown checkpoint, because
    // this reads the checkpoint record itself, advancing the tip of the timeline to
    // *after* the checkpoint record. And crucially, it initializes the 'prev_lsn'.
    import_wal(
        &path.join("pg_wal"),
        tline,
        Lsn(pg_control.checkPointCopy.redo),
        lsn,
    )?;

    Ok(())
}

// subroutine of import_timeline_from_postgres_datadir(), to load one relation file.
fn import_relfile<R: Repository>(
<<<<<<< HEAD
    timeline: &mut DatadirTimelineWriter<R>,
=======
    modification: &mut DatadirModification<R>,
>>>>>>> 07a95537
    path: &Path,
    spcoid: Oid,
    dboid: Oid,
) -> anyhow::Result<()> {
    // Does it look like a relation file?
    trace!("importing rel file {}", path.display());

    let (relnode, forknum, segno) = parse_relfilename(&path.file_name().unwrap().to_string_lossy())
        .map_err(|e| {
            warn!("unrecognized file in postgres datadir: {:?} ({})", path, e);
            e
        })?;

    let mut file = File::open(path)?;
    let mut buf: [u8; 8192] = [0u8; 8192];

    let len = file.metadata().unwrap().len();
    ensure!(len % pg_constants::BLCKSZ as u64 == 0);
    let nblocks = len / pg_constants::BLCKSZ as u64;

    if segno != 0 {
        todo!();
    }

    let rel = RelTag {
        spcnode: spcoid,
        dbnode: dboid,
        relnode,
        forknum,
    };
<<<<<<< HEAD
    timeline.put_rel_creation(rel, nblocks as u32)?;
=======
    modification.put_rel_creation(rel, nblocks as u32)?;
>>>>>>> 07a95537

    let mut blknum: u32 = segno * (1024 * 1024 * 1024 / pg_constants::BLCKSZ as u32);
    loop {
        let r = file.read_exact(&mut buf);
        match r {
            Ok(_) => {
<<<<<<< HEAD
                timeline.put_rel_page_image(rel, blknum, Bytes::copy_from_slice(&buf))?;
=======
                modification.put_rel_page_image(rel, blknum, Bytes::copy_from_slice(&buf))?;
>>>>>>> 07a95537
            }

            // TODO: UnexpectedEof is expected
            Err(err) => match err.kind() {
                std::io::ErrorKind::UnexpectedEof => {
                    // reached EOF. That's expected.
                    ensure!(blknum == nblocks as u32, "unexpected EOF");
                    break;
                }
                _ => {
                    bail!("error reading file {}: {:#}", path.display(), err);
                }
            },
        };
        blknum += 1;
    }

    Ok(())
}

/// Import a relmapper (pg_filenode.map) file into the repository
fn import_relmap_file<R: Repository>(
<<<<<<< HEAD
    timeline: &mut DatadirTimelineWriter<R>,
=======
    modification: &mut DatadirModification<R>,
>>>>>>> 07a95537
    spcnode: Oid,
    dbnode: Oid,
    path: &Path,
) -> Result<()> {
    let mut file = File::open(path)?;
    let mut buffer = Vec::new();
    // read the whole file
    file.read_to_end(&mut buffer)?;

    trace!("importing relmap file {}", path.display());

<<<<<<< HEAD
    timeline.put_relmap_file(spcnode, dbnode, Bytes::copy_from_slice(&buffer[..]))?;
=======
    modification.put_relmap_file(spcnode, dbnode, Bytes::copy_from_slice(&buffer[..]))?;
>>>>>>> 07a95537
    Ok(())
}

/// Import a twophase state file (pg_twophase/<xid>) into the repository
fn import_twophase_file<R: Repository>(
<<<<<<< HEAD
    timeline: &mut DatadirTimelineWriter<R>,
=======
    modification: &mut DatadirModification<R>,
>>>>>>> 07a95537
    xid: TransactionId,
    path: &Path,
) -> Result<()> {
    let mut file = File::open(path)?;
    let mut buffer = Vec::new();
    // read the whole file
    file.read_to_end(&mut buffer)?;

    trace!("importing non-rel file {}", path.display());

<<<<<<< HEAD
    timeline.put_twophase_file(xid, Bytes::copy_from_slice(&buffer[..]))?;
=======
    modification.put_twophase_file(xid, Bytes::copy_from_slice(&buffer[..]))?;
>>>>>>> 07a95537
    Ok(())
}

///
/// Import pg_control file into the repository.
///
/// The control file is imported as is, but we also extract the checkpoint record
/// from it and store it separated.
fn import_control_file<R: Repository>(
<<<<<<< HEAD
    timeline: &mut DatadirTimelineWriter<R>,
=======
    modification: &mut DatadirModification<R>,
>>>>>>> 07a95537
    path: &Path,
) -> Result<ControlFileData> {
    let mut file = File::open(path)?;
    let mut buffer = Vec::new();
    // read the whole file
    file.read_to_end(&mut buffer)?;

    trace!("importing control file {}", path.display());

    // Import it as ControlFile
<<<<<<< HEAD
    timeline.put_control_file(Bytes::copy_from_slice(&buffer[..]))?;
=======
    modification.put_control_file(Bytes::copy_from_slice(&buffer[..]))?;
>>>>>>> 07a95537

    // Extract the checkpoint record and import it separately.
    let pg_control = ControlFileData::decode(&buffer)?;
    let checkpoint_bytes = pg_control.checkPointCopy.encode();
<<<<<<< HEAD
    timeline.put_checkpoint(checkpoint_bytes)?;
=======
    modification.put_checkpoint(checkpoint_bytes)?;
>>>>>>> 07a95537

    Ok(pg_control)
}

///
/// Import an SLRU segment file
///
fn import_slru_file<R: Repository>(
<<<<<<< HEAD
    timeline: &mut DatadirTimelineWriter<R>,
=======
    modification: &mut DatadirModification<R>,
>>>>>>> 07a95537
    slru: SlruKind,
    path: &Path,
) -> Result<()> {
    trace!("importing slru file {}", path.display());

    let mut file = File::open(path)?;
    let mut buf: [u8; 8192] = [0u8; 8192];
    let segno = u32::from_str_radix(&path.file_name().unwrap().to_string_lossy(), 16)?;

    let len = file.metadata().unwrap().len();
    ensure!(len % pg_constants::BLCKSZ as u64 == 0); // we assume SLRU block size is the same as BLCKSZ
    let nblocks = len / pg_constants::BLCKSZ as u64;

    ensure!(nblocks <= pg_constants::SLRU_PAGES_PER_SEGMENT as u64);

<<<<<<< HEAD
    timeline.put_slru_segment_creation(slru, segno, nblocks as u32)?;
=======
    modification.put_slru_segment_creation(slru, segno, nblocks as u32)?;
>>>>>>> 07a95537

    let mut rpageno = 0;
    loop {
        let r = file.read_exact(&mut buf);
        match r {
            Ok(_) => {
<<<<<<< HEAD
                timeline.put_slru_page_image(slru, segno, rpageno, Bytes::copy_from_slice(&buf))?;
=======
                modification.put_slru_page_image(
                    slru,
                    segno,
                    rpageno,
                    Bytes::copy_from_slice(&buf),
                )?;
>>>>>>> 07a95537
            }

            // TODO: UnexpectedEof is expected
            Err(err) => match err.kind() {
                std::io::ErrorKind::UnexpectedEof => {
                    // reached EOF. That's expected.
                    ensure!(rpageno == nblocks as u32, "unexpected EOF");
                    break;
                }
                _ => {
                    bail!("error reading file {}: {:#}", path.display(), err);
                }
            },
        };
        rpageno += 1;
    }

    Ok(())
}

/// Scan PostgreSQL WAL files in given directory and load all records between
/// 'startpoint' and 'endpoint' into the repository.
fn import_wal<R: Repository>(
    walpath: &Path,
    tline: &mut DatadirTimeline<R>,
    startpoint: Lsn,
    endpoint: Lsn,
) -> Result<()> {
    let mut waldecoder = WalStreamDecoder::new(startpoint);

    let mut segno = startpoint.segment_number(pg_constants::WAL_SEGMENT_SIZE);
    let mut offset = startpoint.segment_offset(pg_constants::WAL_SEGMENT_SIZE);
    let mut last_lsn = startpoint;

    let mut walingest = WalIngest::new(tline, startpoint)?;

    while last_lsn <= endpoint {
        // FIXME: assume postgresql tli 1 for now
        let filename = XLogFileName(1, segno, pg_constants::WAL_SEGMENT_SIZE);
        let mut buf = Vec::new();

        // Read local file
        let mut path = walpath.join(&filename);

        // It could be as .partial
        if !PathBuf::from(&path).exists() {
            path = walpath.join(filename + ".partial");
        }

        // Slurp the WAL file
        let mut file = File::open(&path)?;

        if offset > 0 {
            file.seek(SeekFrom::Start(offset as u64))?;
        }

        let nread = file.read_to_end(&mut buf)?;
        if nread != pg_constants::WAL_SEGMENT_SIZE - offset as usize {
            // Maybe allow this for .partial files?
            error!("read only {} bytes from WAL file", nread);
        }

        waldecoder.feed_bytes(&buf);

        let mut nrecords = 0;
        while last_lsn <= endpoint {
            if let Some((lsn, recdata)) = waldecoder.poll_decode()? {
                walingest.ingest_record(tline, recdata, lsn)?;
                last_lsn = lsn;

                nrecords += 1;

                trace!("imported record at {} (end {})", lsn, endpoint);
            }
        }

        debug!("imported {} records up to {}", nrecords, last_lsn);

        segno += 1;
        offset = 0;
    }

    if last_lsn != startpoint {
        debug!("reached end of WAL at {}", last_lsn);
    } else {
        info!("no WAL to import at {}", last_lsn);
    }

    Ok(())
}<|MERGE_RESOLUTION|>--- conflicted
+++ resolved
@@ -12,11 +12,7 @@
 use tracing::*;
 
 use crate::pgdatadir_mapping::*;
-<<<<<<< HEAD
-use crate::relish::*;
-=======
 use crate::reltag::{RelTag, SlruKind};
->>>>>>> 07a95537
 use crate::repository::Repository;
 use crate::walingest::WalIngest;
 use postgres_ffi::relfile_utils::*;
@@ -39,13 +35,8 @@
 ) -> Result<()> {
     let mut pg_control: Option<ControlFileData> = None;
 
-<<<<<<< HEAD
-    let mut writer = tline.begin_record(lsn);
-    writer.init_empty()?;
-=======
     let mut modification = tline.begin_modification(lsn);
     modification.init_empty()?;
->>>>>>> 07a95537
 
     // Scan 'global'
     let mut relfiles: Vec<PathBuf> = Vec::new();
@@ -55,19 +46,11 @@
             None => continue,
 
             Some("pg_control") => {
-<<<<<<< HEAD
-                pg_control = Some(import_control_file(&mut writer, &direntry.path())?);
-            }
-            Some("pg_filenode.map") => {
-                import_relmap_file(
-                    &mut writer,
-=======
                 pg_control = Some(import_control_file(&mut modification, &direntry.path())?);
             }
             Some("pg_filenode.map") => {
                 import_relmap_file(
                     &mut modification,
->>>>>>> 07a95537
                     pg_constants::GLOBALTABLESPACE_OID,
                     0,
                     &direntry.path(),
@@ -79,16 +62,12 @@
         }
     }
     for relfile in relfiles {
-<<<<<<< HEAD
-        import_relfile(&mut writer, &relfile, pg_constants::GLOBALTABLESPACE_OID, 0)?;
-=======
         import_relfile(
             &mut modification,
             &relfile,
             pg_constants::GLOBALTABLESPACE_OID,
             0,
         )?;
->>>>>>> 07a95537
     }
 
     // Scan 'base'. It contains database dirs, the database OID is the filename.
@@ -110,17 +89,10 @@
                 None => continue,
 
                 Some("PG_VERSION") => {
-<<<<<<< HEAD
-                    //writer.put_dbdir_creation(pg_constants::DEFAULTTABLESPACE_OID, dboid)?;
-                }
-                Some("pg_filenode.map") => import_relmap_file(
-                    &mut writer,
-=======
                     //modification.put_dbdir_creation(pg_constants::DEFAULTTABLESPACE_OID, dboid)?;
                 }
                 Some("pg_filenode.map") => import_relmap_file(
                     &mut modification,
->>>>>>> 07a95537
                     pg_constants::DEFAULTTABLESPACE_OID,
                     dboid,
                     &direntry.path(),
@@ -132,11 +104,7 @@
         }
         for relfile in relfiles {
             import_relfile(
-<<<<<<< HEAD
-                &mut writer,
-=======
                 &mut modification,
->>>>>>> 07a95537
                 &relfile,
                 pg_constants::DEFAULTTABLESPACE_OID,
                 dboid,
@@ -145,22 +113,6 @@
     }
     for entry in fs::read_dir(path.join("pg_xact"))? {
         let entry = entry?;
-<<<<<<< HEAD
-        import_slru_file(&mut writer, SlruKind::Clog, &entry.path())?;
-    }
-    for entry in fs::read_dir(path.join("pg_multixact").join("members"))? {
-        let entry = entry?;
-        import_slru_file(&mut writer, SlruKind::MultiXactMembers, &entry.path())?;
-    }
-    for entry in fs::read_dir(path.join("pg_multixact").join("offsets"))? {
-        let entry = entry?;
-        import_slru_file(&mut writer, SlruKind::MultiXactOffsets, &entry.path())?;
-    }
-    for entry in fs::read_dir(path.join("pg_twophase"))? {
-        let entry = entry?;
-        let xid = u32::from_str_radix(entry.path().to_str().unwrap(), 16)?;
-        import_twophase_file(&mut writer, xid, &entry.path())?;
-=======
         import_slru_file(&mut modification, SlruKind::Clog, &entry.path())?;
     }
     for entry in fs::read_dir(path.join("pg_multixact").join("members"))? {
@@ -175,16 +127,11 @@
         let entry = entry?;
         let xid = u32::from_str_radix(&entry.path().to_string_lossy(), 16)?;
         import_twophase_file(&mut modification, xid, &entry.path())?;
->>>>>>> 07a95537
     }
     // TODO: Scan pg_tblspc
 
     // We're done importing all the data files.
-<<<<<<< HEAD
-    writer.finish()?;
-=======
     modification.commit()?;
->>>>>>> 07a95537
 
     // We expect the Postgres server to be shut down cleanly.
     let pg_control = pg_control.context("pg_control file not found")?;
@@ -212,11 +159,7 @@
 
 // subroutine of import_timeline_from_postgres_datadir(), to load one relation file.
 fn import_relfile<R: Repository>(
-<<<<<<< HEAD
-    timeline: &mut DatadirTimelineWriter<R>,
-=======
     modification: &mut DatadirModification<R>,
->>>>>>> 07a95537
     path: &Path,
     spcoid: Oid,
     dboid: Oid,
@@ -247,22 +190,14 @@
         relnode,
         forknum,
     };
-<<<<<<< HEAD
-    timeline.put_rel_creation(rel, nblocks as u32)?;
-=======
     modification.put_rel_creation(rel, nblocks as u32)?;
->>>>>>> 07a95537
 
     let mut blknum: u32 = segno * (1024 * 1024 * 1024 / pg_constants::BLCKSZ as u32);
     loop {
         let r = file.read_exact(&mut buf);
         match r {
             Ok(_) => {
-<<<<<<< HEAD
-                timeline.put_rel_page_image(rel, blknum, Bytes::copy_from_slice(&buf))?;
-=======
                 modification.put_rel_page_image(rel, blknum, Bytes::copy_from_slice(&buf))?;
->>>>>>> 07a95537
             }
 
             // TODO: UnexpectedEof is expected
@@ -285,11 +220,7 @@
 
 /// Import a relmapper (pg_filenode.map) file into the repository
 fn import_relmap_file<R: Repository>(
-<<<<<<< HEAD
-    timeline: &mut DatadirTimelineWriter<R>,
-=======
     modification: &mut DatadirModification<R>,
->>>>>>> 07a95537
     spcnode: Oid,
     dbnode: Oid,
     path: &Path,
@@ -301,21 +232,13 @@
 
     trace!("importing relmap file {}", path.display());
 
-<<<<<<< HEAD
-    timeline.put_relmap_file(spcnode, dbnode, Bytes::copy_from_slice(&buffer[..]))?;
-=======
     modification.put_relmap_file(spcnode, dbnode, Bytes::copy_from_slice(&buffer[..]))?;
->>>>>>> 07a95537
     Ok(())
 }
 
 /// Import a twophase state file (pg_twophase/<xid>) into the repository
 fn import_twophase_file<R: Repository>(
-<<<<<<< HEAD
-    timeline: &mut DatadirTimelineWriter<R>,
-=======
     modification: &mut DatadirModification<R>,
->>>>>>> 07a95537
     xid: TransactionId,
     path: &Path,
 ) -> Result<()> {
@@ -326,11 +249,7 @@
 
     trace!("importing non-rel file {}", path.display());
 
-<<<<<<< HEAD
-    timeline.put_twophase_file(xid, Bytes::copy_from_slice(&buffer[..]))?;
-=======
     modification.put_twophase_file(xid, Bytes::copy_from_slice(&buffer[..]))?;
->>>>>>> 07a95537
     Ok(())
 }
 
@@ -340,11 +259,7 @@
 /// The control file is imported as is, but we also extract the checkpoint record
 /// from it and store it separated.
 fn import_control_file<R: Repository>(
-<<<<<<< HEAD
-    timeline: &mut DatadirTimelineWriter<R>,
-=======
     modification: &mut DatadirModification<R>,
->>>>>>> 07a95537
     path: &Path,
 ) -> Result<ControlFileData> {
     let mut file = File::open(path)?;
@@ -355,20 +270,12 @@
     trace!("importing control file {}", path.display());
 
     // Import it as ControlFile
-<<<<<<< HEAD
-    timeline.put_control_file(Bytes::copy_from_slice(&buffer[..]))?;
-=======
     modification.put_control_file(Bytes::copy_from_slice(&buffer[..]))?;
->>>>>>> 07a95537
 
     // Extract the checkpoint record and import it separately.
     let pg_control = ControlFileData::decode(&buffer)?;
     let checkpoint_bytes = pg_control.checkPointCopy.encode();
-<<<<<<< HEAD
-    timeline.put_checkpoint(checkpoint_bytes)?;
-=======
     modification.put_checkpoint(checkpoint_bytes)?;
->>>>>>> 07a95537
 
     Ok(pg_control)
 }
@@ -377,11 +284,7 @@
 /// Import an SLRU segment file
 ///
 fn import_slru_file<R: Repository>(
-<<<<<<< HEAD
-    timeline: &mut DatadirTimelineWriter<R>,
-=======
     modification: &mut DatadirModification<R>,
->>>>>>> 07a95537
     slru: SlruKind,
     path: &Path,
 ) -> Result<()> {
@@ -397,27 +300,19 @@
 
     ensure!(nblocks <= pg_constants::SLRU_PAGES_PER_SEGMENT as u64);
 
-<<<<<<< HEAD
-    timeline.put_slru_segment_creation(slru, segno, nblocks as u32)?;
-=======
     modification.put_slru_segment_creation(slru, segno, nblocks as u32)?;
->>>>>>> 07a95537
 
     let mut rpageno = 0;
     loop {
         let r = file.read_exact(&mut buf);
         match r {
             Ok(_) => {
-<<<<<<< HEAD
-                timeline.put_slru_page_image(slru, segno, rpageno, Bytes::copy_from_slice(&buf))?;
-=======
                 modification.put_slru_page_image(
                     slru,
                     segno,
                     rpageno,
                     Bytes::copy_from_slice(&buf),
                 )?;
->>>>>>> 07a95537
             }
 
             // TODO: UnexpectedEof is expected
