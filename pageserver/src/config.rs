//! Functions for handling page server configuration options
//!
//! Configuration options can be set in the pageserver.toml configuration
//! file, or on the command line.
//! See also `settings.md` for better description on every parameter.

use anyhow::{bail, ensure, Context};
use pageserver_api::models::ImageCompressionAlgorithm;
use pageserver_api::{
    config::{DiskUsageEvictionTaskConfig, MaxVectoredReadBytes},
    shard::TenantShardId,
};
use remote_storage::{RemotePath, RemoteStorageConfig};
use std::env;
use storage_broker::Uri;
use utils::logging::SecretString;

use once_cell::sync::OnceCell;
use reqwest::Url;
use std::num::NonZeroUsize;
use std::sync::Arc;
use std::time::Duration;

use camino::{Utf8Path, Utf8PathBuf};
use postgres_backend::AuthType;
use utils::{
    id::{NodeId, TimelineId},
    logging::LogFormat,
};

use crate::tenant::storage_layer::inmemory_layer::IndexEntry;
use crate::tenant::{TENANTS_SEGMENT_NAME, TIMELINES_SEGMENT_NAME};
use crate::virtual_file;
use crate::virtual_file::io_engine;
use crate::{TENANT_HEATMAP_BASENAME, TENANT_LOCATION_CONFIG_NAME};

/// Global state of pageserver.
///
/// It's mostly immutable configuration, but some semaphores and the
/// like crept in over time and the name stuck.
///
/// Instantiated by deserializing `pageserver.toml` into  [`pageserver_api::config::ConfigToml`]
/// and passing that to [`PageServerConf::parse_and_validate`].
///
/// # Adding a New Field
///
/// 1. Add the field to `pageserver_api::config::ConfigToml`.
/// 2. Fix compiler errors (exhaustive destructuring will guide you).
///
/// For fields that require additional validation or filling in of defaults at runtime,
/// check for examples in the [`PageServerConf::parse_and_validate`] method.
#[derive(Debug, Clone, PartialEq, Eq)]
pub struct PageServerConf {
    // Identifier of that particular pageserver so e g safekeepers
    // can safely distinguish different pageservers
    pub id: NodeId,

    /// Example (default): 127.0.0.1:64000
    pub listen_pg_addr: String,
    /// Example (default): 127.0.0.1:9898
    pub listen_http_addr: String,

    /// Current availability zone. Used for traffic metrics.
    pub availability_zone: Option<String>,

    // Timeout when waiting for WAL receiver to catch up to an LSN given in a GetPage@LSN call.
    pub wait_lsn_timeout: Duration,
    // How long to wait for WAL redo to complete.
    pub wal_redo_timeout: Duration,

    pub superuser: String,

    pub page_cache_size: usize,
    pub max_file_descriptors: usize,

    // Repository directory, relative to current working directory.
    // Normally, the page server changes the current working directory
    // to the repository, and 'workdir' is always '.'. But we don't do
    // that during unit testing, because the current directory is global
    // to the process but different unit tests work on different
    // repositories.
    pub workdir: Utf8PathBuf,

    pub pg_distrib_dir: Utf8PathBuf,

    // Authentication
    /// authentication method for the HTTP mgmt API
    pub http_auth_type: AuthType,
    /// authentication method for libpq connections from compute
    pub pg_auth_type: AuthType,
    /// Path to a file or directory containing public key(s) for verifying JWT tokens.
    /// Used for both mgmt and compute auth, if enabled.
    pub auth_validation_public_key_path: Option<Utf8PathBuf>,

    pub remote_storage_config: Option<RemoteStorageConfig>,

    pub default_tenant_conf: crate::tenant::config::TenantConf,

    /// Storage broker endpoints to connect to.
    pub broker_endpoint: Uri,
    pub broker_keepalive_interval: Duration,

    pub log_format: LogFormat,

    /// Number of tenants which will be concurrently loaded from remote storage proactively on startup or attach.
    ///
    /// A lower value implicitly deprioritizes loading such tenants, vs. other work in the system.
    pub concurrent_tenant_warmup: ConfigurableSemaphore,

    /// Number of concurrent [`Tenant::gather_size_inputs`](crate::tenant::Tenant::gather_size_inputs) allowed.
    pub concurrent_tenant_size_logical_size_queries: ConfigurableSemaphore,
    /// Limit of concurrent [`Tenant::gather_size_inputs`] issued by module `eviction_task`.
    /// The number of permits is the same as `concurrent_tenant_size_logical_size_queries`.
    /// See the comment in `eviction_task` for details.
    ///
    /// [`Tenant::gather_size_inputs`]: crate::tenant::Tenant::gather_size_inputs
    pub eviction_task_immitated_concurrent_logical_size_queries: ConfigurableSemaphore,

    // How often to collect metrics and send them to the metrics endpoint.
    pub metric_collection_interval: Duration,
    // How often to send unchanged cached metrics to the metrics endpoint.
    pub metric_collection_endpoint: Option<Url>,
    pub metric_collection_bucket: Option<RemoteStorageConfig>,
    pub synthetic_size_calculation_interval: Duration,

    pub disk_usage_based_eviction: Option<DiskUsageEvictionTaskConfig>,

    pub test_remote_failures: u64,

    pub ondemand_download_behavior_treat_error_as_warn: bool,

    /// How long will background tasks be delayed at most after initial load of tenants.
    ///
    /// Our largest initialization completions are in the range of 100-200s, so perhaps 10s works
    /// as we now isolate initial loading, initial logical size calculation and background tasks.
    /// Smaller nodes will have background tasks "not running" for this long unless every timeline
    /// has it's initial logical size calculated. Not running background tasks for some seconds is
    /// not terrible.
    pub background_task_maximum_delay: Duration,

    pub control_plane_api: Option<Url>,

    /// JWT token for use with the control plane API.
    pub control_plane_api_token: Option<SecretString>,

    /// If true, pageserver will make best-effort to operate without a control plane: only
    /// for use in major incidents.
    pub control_plane_emergency_mode: bool,

    /// How many heatmap uploads may be done concurrency: lower values implicitly deprioritize
    /// heatmap uploads vs. other remote storage operations.
    pub heatmap_upload_concurrency: usize,

    /// How many remote storage downloads may be done for secondary tenants concurrently.  Implicitly
    /// deprioritises secondary downloads vs. remote storage operations for attached tenants.
    pub secondary_download_concurrency: usize,

    /// Maximum number of WAL records to be ingested and committed at the same time
    pub ingest_batch_size: u64,

    pub virtual_file_io_engine: virtual_file::IoEngineKind,

    pub max_vectored_read_bytes: MaxVectoredReadBytes,

    pub image_compression: ImageCompressionAlgorithm,

    /// How many bytes of ephemeral layer content will we allow per kilobyte of RAM.  When this
    /// is exceeded, we start proactively closing ephemeral layers to limit the total amount
    /// of ephemeral data.
    ///
    /// Setting this to zero disables limits on total ephemeral layer size.
    pub ephemeral_bytes_per_memory_kb: usize,

    pub l0_flush: crate::l0_flush::L0FlushConfig,

    /// Direct IO settings
<<<<<<< HEAD
    pub virtual_file_direct_io: virtual_file::DirectIoMode,

    pub io_buffer_alignment: usize,

    /// Maximum amount of time for which a get page request request
    /// might be held up for request merging.
    pub server_side_batch_timeout: Option<Duration>,
=======
    pub virtual_file_io_mode: virtual_file::IoMode,
>>>>>>> c2623ffe
}

/// Token for authentication to safekeepers
///
/// We do not want to store this in a PageServerConf because the latter may be logged
/// and/or serialized at a whim, while the token is secret. Currently this token is the
/// same for accessing all tenants/timelines, but may become per-tenant/per-timeline in
/// the future, more tokens and auth may arrive for storage broker, completely changing the logic.
/// Hence, we resort to a global variable for now instead of passing the token from the
/// startup code to the connection code through a dozen layers.
pub static SAFEKEEPER_AUTH_TOKEN: OnceCell<Arc<String>> = OnceCell::new();

impl PageServerConf {
    //
    // Repository paths, relative to workdir.
    //

    pub fn tenants_path(&self) -> Utf8PathBuf {
        self.workdir.join(TENANTS_SEGMENT_NAME)
    }

    pub fn deletion_prefix(&self) -> Utf8PathBuf {
        self.workdir.join("deletion")
    }

    pub fn metadata_path(&self) -> Utf8PathBuf {
        self.workdir.join("metadata.json")
    }

    pub fn deletion_list_path(&self, sequence: u64) -> Utf8PathBuf {
        // Encode a version in the filename, so that if we ever switch away from JSON we can
        // increment this.
        const VERSION: u8 = 1;

        self.deletion_prefix()
            .join(format!("{sequence:016x}-{VERSION:02x}.list"))
    }

    pub fn deletion_header_path(&self) -> Utf8PathBuf {
        // Encode a version in the filename, so that if we ever switch away from JSON we can
        // increment this.
        const VERSION: u8 = 1;

        self.deletion_prefix().join(format!("header-{VERSION:02x}"))
    }

    pub fn tenant_path(&self, tenant_shard_id: &TenantShardId) -> Utf8PathBuf {
        self.tenants_path().join(tenant_shard_id.to_string())
    }

    /// Points to a place in pageserver's local directory,
    /// where certain tenant's LocationConf be stored.
    pub(crate) fn tenant_location_config_path(
        &self,
        tenant_shard_id: &TenantShardId,
    ) -> Utf8PathBuf {
        self.tenant_path(tenant_shard_id)
            .join(TENANT_LOCATION_CONFIG_NAME)
    }

    pub(crate) fn tenant_heatmap_path(&self, tenant_shard_id: &TenantShardId) -> Utf8PathBuf {
        self.tenant_path(tenant_shard_id)
            .join(TENANT_HEATMAP_BASENAME)
    }

    pub fn timelines_path(&self, tenant_shard_id: &TenantShardId) -> Utf8PathBuf {
        self.tenant_path(tenant_shard_id)
            .join(TIMELINES_SEGMENT_NAME)
    }

    pub fn timeline_path(
        &self,
        tenant_shard_id: &TenantShardId,
        timeline_id: &TimelineId,
    ) -> Utf8PathBuf {
        self.timelines_path(tenant_shard_id)
            .join(timeline_id.to_string())
    }

    /// Turns storage remote path of a file into its local path.
    pub fn local_path(&self, remote_path: &RemotePath) -> Utf8PathBuf {
        remote_path.with_base(&self.workdir)
    }

    //
    // Postgres distribution paths
    //
    pub fn pg_distrib_dir(&self, pg_version: u32) -> anyhow::Result<Utf8PathBuf> {
        let path = self.pg_distrib_dir.clone();

        #[allow(clippy::manual_range_patterns)]
        match pg_version {
            14 | 15 | 16 | 17 => Ok(path.join(format!("v{pg_version}"))),
            _ => bail!("Unsupported postgres version: {}", pg_version),
        }
    }

    pub fn pg_bin_dir(&self, pg_version: u32) -> anyhow::Result<Utf8PathBuf> {
        Ok(self.pg_distrib_dir(pg_version)?.join("bin"))
    }
    pub fn pg_lib_dir(&self, pg_version: u32) -> anyhow::Result<Utf8PathBuf> {
        Ok(self.pg_distrib_dir(pg_version)?.join("lib"))
    }

    /// Parse a configuration file (pageserver.toml) into a PageServerConf struct,
    /// validating the input and failing on errors.
    ///
    /// This leaves any options not present in the file in the built-in defaults.
    pub fn parse_and_validate(
        id: NodeId,
        config_toml: pageserver_api::config::ConfigToml,
        workdir: &Utf8Path,
    ) -> anyhow::Result<Self> {
        let pageserver_api::config::ConfigToml {
            listen_pg_addr,
            listen_http_addr,
            availability_zone,
            wait_lsn_timeout,
            wal_redo_timeout,
            superuser,
            page_cache_size,
            max_file_descriptors,
            pg_distrib_dir,
            http_auth_type,
            pg_auth_type,
            auth_validation_public_key_path,
            remote_storage,
            broker_endpoint,
            broker_keepalive_interval,
            log_format,
            metric_collection_interval,
            metric_collection_endpoint,
            metric_collection_bucket,
            synthetic_size_calculation_interval,
            disk_usage_based_eviction,
            test_remote_failures,
            ondemand_download_behavior_treat_error_as_warn,
            background_task_maximum_delay,
            control_plane_api,
            control_plane_api_token,
            control_plane_emergency_mode,
            heatmap_upload_concurrency,
            secondary_download_concurrency,
            ingest_batch_size,
            max_vectored_read_bytes,
            image_compression,
            ephemeral_bytes_per_memory_kb,
            l0_flush,
            virtual_file_io_mode,
            concurrent_tenant_warmup,
            concurrent_tenant_size_logical_size_queries,
            virtual_file_io_engine,
<<<<<<< HEAD
            io_buffer_alignment,
            server_side_batch_timeout,
=======
>>>>>>> c2623ffe
            tenant_config,
        } = config_toml;

        let mut conf = PageServerConf {
            // ------------------------------------------------------------
            // fields that are already fully validated by the ConfigToml Deserialize impl
            // ------------------------------------------------------------
            listen_pg_addr,
            listen_http_addr,
            availability_zone,
            wait_lsn_timeout,
            wal_redo_timeout,
            superuser,
            page_cache_size,
            max_file_descriptors,
            http_auth_type,
            pg_auth_type,
            auth_validation_public_key_path,
            remote_storage_config: remote_storage,
            broker_endpoint,
            broker_keepalive_interval,
            log_format,
            metric_collection_interval,
            metric_collection_endpoint,
            metric_collection_bucket,
            synthetic_size_calculation_interval,
            disk_usage_based_eviction,
            test_remote_failures,
            ondemand_download_behavior_treat_error_as_warn,
            background_task_maximum_delay,
            control_plane_api,
            control_plane_emergency_mode,
            heatmap_upload_concurrency,
            secondary_download_concurrency,
            ingest_batch_size,
            max_vectored_read_bytes,
            image_compression,
            ephemeral_bytes_per_memory_kb,
<<<<<<< HEAD
            virtual_file_direct_io,
            io_buffer_alignment,
            server_side_batch_timeout,
=======
>>>>>>> c2623ffe

            // ------------------------------------------------------------
            // fields that require additional validation or custom handling
            // ------------------------------------------------------------
            workdir: workdir.to_owned(),
            pg_distrib_dir: pg_distrib_dir.unwrap_or_else(|| {
                std::env::current_dir()
                    .expect("current_dir() failed")
                    .try_into()
                    .expect("current_dir() is not a valid Utf8Path")
            }),
            control_plane_api_token: control_plane_api_token.map(SecretString::from),
            id,
            default_tenant_conf: tenant_config,
            concurrent_tenant_warmup: ConfigurableSemaphore::new(concurrent_tenant_warmup),
            concurrent_tenant_size_logical_size_queries: ConfigurableSemaphore::new(
                concurrent_tenant_size_logical_size_queries,
            ),
            eviction_task_immitated_concurrent_logical_size_queries: ConfigurableSemaphore::new(
                // re-use `concurrent_tenant_size_logical_size_queries`
                concurrent_tenant_size_logical_size_queries,
            ),
            virtual_file_io_engine: match virtual_file_io_engine {
                Some(v) => v,
                None => match crate::virtual_file::io_engine_feature_test()
                    .context("auto-detect virtual_file_io_engine")?
                {
                    io_engine::FeatureTestResult::PlatformPreferred(v) => v, // make no noise
                    io_engine::FeatureTestResult::Worse { engine, remark } => {
                        // TODO: bubble this up to the caller so we can tracing::warn! it.
                        eprintln!("auto-detected IO engine is not platform-preferred: engine={engine:?} remark={remark:?}");
                        engine
                    }
                },
            },
            l0_flush: l0_flush
                .map(crate::l0_flush::L0FlushConfig::from)
                .unwrap_or_default(),
            virtual_file_io_mode: virtual_file_io_mode.unwrap_or(virtual_file::IoMode::preferred()),
        };

        // ------------------------------------------------------------
        // custom validation code that covers more than one field in isolation
        // ------------------------------------------------------------

        if conf.http_auth_type == AuthType::NeonJWT || conf.pg_auth_type == AuthType::NeonJWT {
            let auth_validation_public_key_path = conf
                .auth_validation_public_key_path
                .get_or_insert_with(|| workdir.join("auth_public_key.pem"));
            ensure!(
                auth_validation_public_key_path.exists(),
                format!(
                    "Can't find auth_validation_public_key at '{auth_validation_public_key_path}'",
                )
            );
        }

        IndexEntry::validate_checkpoint_distance(conf.default_tenant_conf.checkpoint_distance)
            .map_err(anyhow::Error::msg)
            .with_context(|| {
                format!(
                    "effective checkpoint distance is unsupported: {}",
                    conf.default_tenant_conf.checkpoint_distance
                )
            })?;

        Ok(conf)
    }

    #[cfg(test)]
    pub fn test_repo_dir(test_name: &str) -> Utf8PathBuf {
        let test_output_dir = std::env::var("TEST_OUTPUT").unwrap_or("../tmp_check".into());
        Utf8PathBuf::from(format!("{test_output_dir}/test_{test_name}"))
    }

    pub fn dummy_conf(repo_dir: Utf8PathBuf) -> Self {
        let pg_distrib_dir = Utf8PathBuf::from(env!("CARGO_MANIFEST_DIR")).join("../pg_install");

        let config_toml = pageserver_api::config::ConfigToml {
            wait_lsn_timeout: Duration::from_secs(60),
            wal_redo_timeout: Duration::from_secs(60),
            pg_distrib_dir: Some(pg_distrib_dir),
            metric_collection_interval: Duration::from_secs(60),
            synthetic_size_calculation_interval: Duration::from_secs(60),
            background_task_maximum_delay: Duration::ZERO,
            ..Default::default()
        };
        PageServerConf::parse_and_validate(NodeId(0), config_toml, &repo_dir).unwrap()
    }
}

#[derive(serde::Deserialize, serde::Serialize)]
#[serde(deny_unknown_fields)]
pub struct PageserverIdentity {
    pub id: NodeId,
}

/// Configurable semaphore permits setting.
///
/// Does not allow semaphore permits to be zero, because at runtime initially zero permits and empty
/// semaphore cannot be distinguished, leading any feature using these to await forever (or until
/// new permits are added).
#[derive(Debug, Clone)]
pub struct ConfigurableSemaphore {
    initial_permits: NonZeroUsize,
    inner: std::sync::Arc<tokio::sync::Semaphore>,
}

impl ConfigurableSemaphore {
    /// Initializse using a non-zero amount of permits.
    ///
    /// Require a non-zero initial permits, because using permits == 0 is a crude way to disable a
    /// feature such as [`Tenant::gather_size_inputs`]. Otherwise any semaphore using future will
    /// behave like [`futures::future::pending`], just waiting until new permits are added.
    ///
    /// [`Tenant::gather_size_inputs`]: crate::tenant::Tenant::gather_size_inputs
    pub fn new(initial_permits: NonZeroUsize) -> Self {
        ConfigurableSemaphore {
            initial_permits,
            inner: std::sync::Arc::new(tokio::sync::Semaphore::new(initial_permits.get())),
        }
    }

    /// Returns the configured amount of permits.
    pub fn initial_permits(&self) -> NonZeroUsize {
        self.initial_permits
    }
}

impl PartialEq for ConfigurableSemaphore {
    fn eq(&self, other: &Self) -> bool {
        // the number of permits can be increased at runtime, so we cannot really fulfill the
        // PartialEq value equality otherwise
        self.initial_permits == other.initial_permits
    }
}

impl Eq for ConfigurableSemaphore {}

impl ConfigurableSemaphore {
    pub fn inner(&self) -> &std::sync::Arc<tokio::sync::Semaphore> {
        &self.inner
    }
}

#[cfg(test)]
mod tests {

    use camino::Utf8PathBuf;
    use utils::id::NodeId;

    use super::PageServerConf;

    #[test]
    fn test_empty_config_toml_is_valid() {
        // we use Default impl of everything in this situation
        let input = r#"
        "#;
        let config_toml = toml_edit::de::from_str::<pageserver_api::config::ConfigToml>(input)
            .expect("empty config is valid");
        let workdir = Utf8PathBuf::from("/nonexistent");
        PageServerConf::parse_and_validate(NodeId(0), config_toml, &workdir)
            .expect("parse_and_validate");
    }

    /// If there's a typo in the pageserver config, we'd rather catch that typo
    /// and fail pageserver startup than silently ignoring the typo, leaving whoever
    /// made it in the believe that their config change is effective.
    ///
    /// The default in serde is to allow unknown fields, so, we rely
    /// on developer+review discipline to add `deny_unknown_fields` when adding
    /// new structs to the config, and these tests here as a regression test.
    ///
    /// The alternative to all of this would be to allow unknown fields in the config.
    /// To catch them, we could have a config check tool or mgmt API endpoint that
    /// compares the effective config with the TOML on disk and makes sure that
    /// the on-disk TOML is a strict subset of the effective config.
    mod unknown_fields_handling {
        macro_rules! test {
            ($short_name:ident, $input:expr) => {
                #[test]
                fn $short_name() {
                    let input = $input;
                    let err = toml_edit::de::from_str::<pageserver_api::config::ConfigToml>(&input)
                        .expect_err("some_invalid_field is an invalid field");
                    dbg!(&err);
                    assert!(err.to_string().contains("some_invalid_field"));
                }
            };
        }
        use indoc::indoc;

        test!(
            toplevel,
            indoc! {r#"
                some_invalid_field = 23
            "#}
        );

        test!(
            toplevel_nested,
            indoc! {r#"
                [some_invalid_field]
                foo = 23
            "#}
        );

        test!(
            disk_usage_based_eviction,
            indoc! {r#"
                [disk_usage_based_eviction]
                some_invalid_field = 23
            "#}
        );

        test!(
            tenant_config,
            indoc! {r#"
                [tenant_config]
                some_invalid_field = 23
            "#}
        );

        test!(
            l0_flush,
            indoc! {r#"
                [l0_flush]
                mode = "direct"
                some_invalid_field = 23
            "#}
        );

        // TODO: fix this => https://github.com/neondatabase/neon/issues/8915
        // test!(
        //     remote_storage_config,
        //     indoc! {r#"
        //         [remote_storage_config]
        //         local_path = "/nonexistent"
        //         some_invalid_field = 23
        //     "#}
        // );
    }
}<|MERGE_RESOLUTION|>--- conflicted
+++ resolved
@@ -174,17 +174,11 @@
     pub l0_flush: crate::l0_flush::L0FlushConfig,
 
     /// Direct IO settings
-<<<<<<< HEAD
-    pub virtual_file_direct_io: virtual_file::DirectIoMode,
-
-    pub io_buffer_alignment: usize,
+    pub virtual_file_io_mode: virtual_file::IoMode,
 
     /// Maximum amount of time for which a get page request request
     /// might be held up for request merging.
     pub server_side_batch_timeout: Option<Duration>,
-=======
-    pub virtual_file_io_mode: virtual_file::IoMode,
->>>>>>> c2623ffe
 }
 
 /// Token for authentication to safekeepers
@@ -337,11 +331,7 @@
             concurrent_tenant_warmup,
             concurrent_tenant_size_logical_size_queries,
             virtual_file_io_engine,
-<<<<<<< HEAD
-            io_buffer_alignment,
             server_side_batch_timeout,
-=======
->>>>>>> c2623ffe
             tenant_config,
         } = config_toml;
 
@@ -380,12 +370,7 @@
             max_vectored_read_bytes,
             image_compression,
             ephemeral_bytes_per_memory_kb,
-<<<<<<< HEAD
-            virtual_file_direct_io,
-            io_buffer_alignment,
             server_side_batch_timeout,
-=======
->>>>>>> c2623ffe
 
             // ------------------------------------------------------------
             // fields that require additional validation or custom handling
