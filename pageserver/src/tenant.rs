--- conflicted
+++ resolved
@@ -953,14 +953,7 @@
             ancestor.clone(),
             resources,
             CreateTimelineCause::Load,
-<<<<<<< HEAD
-            // This could be derived from ancestor branch + index part. Though the only caller of `timeline_init_and_sync` is `load_remote_timeline`,
-            // there will potentially be other caller of this function in the future, and we don't know whether `index_part` or `ancestor` takes precedence.
-            // Therefore, we pass this field explicitly for now, and remove it once we fully migrate to aux file v2.
-            last_aux_file_policy,
             idempotency.clone(),
-=======
->>>>>>> 317c5a5b
         )?;
         let disk_consistent_lsn = timeline.get_disk_consistent_lsn();
         anyhow::ensure!(
@@ -3286,11 +3279,7 @@
         ancestor: Option<Arc<Timeline>>,
         resources: TimelineResources,
         cause: CreateTimelineCause,
-<<<<<<< HEAD
-        last_aux_file_policy: Option<AuxFilePolicy>,
         create_idempotency: CreateTimelineIdempotency,
-=======
->>>>>>> 317c5a5b
     ) -> anyhow::Result<Arc<Timeline>> {
         let state = match cause {
             CreateTimelineCause::Load => {
@@ -4400,11 +4389,7 @@
                 ancestor,
                 resources,
                 CreateTimelineCause::Load,
-<<<<<<< HEAD
-                last_aux_file_policy,
                 create_guard.idempotency.clone(),
-=======
->>>>>>> 317c5a5b
             )
             .context("Failed to create timeline data structure")?;
 
