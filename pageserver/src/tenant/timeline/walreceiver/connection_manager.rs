--- conflicted
+++ resolved
@@ -1325,11 +1325,7 @@
     async fn dummy_state(harness: &TenantHarness<'_>) -> ConnectionManagerState {
         let (tenant, ctx) = harness.load().await;
         let timeline = tenant
-<<<<<<< HEAD
-            .create_test_timeline(TIMELINE_ID, Lsn(0), crate::DEFAULT_PG_VERSION, &ctx)
-=======
             .create_test_timeline(TIMELINE_ID, Lsn(0x8), crate::DEFAULT_PG_VERSION, &ctx)
->>>>>>> a7a0c3cd
             .await
             .expect("Failed to create an empty timeline for dummy wal connection manager");
 
