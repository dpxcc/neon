//! This module manages synchronizing local FS with remote storage.
//!
//! # Overview
//!
//! * [`RemoteTimelineClient`] provides functions related to upload/download of a particular timeline.
//!   It contains a queue of pending uploads, and manages the queue, performing uploads in parallel
//!   when it's safe to do so.
//!
//! * Stand-alone function, [`list_remote_timelines`], to get list of timelines of a tenant.
//!
//! These functions use the low-level remote storage client, [`remote_storage::RemoteStorage`].
//!
//! # APIs & How To Use Them
//!
//! There is a [RemoteTimelineClient] for each [Timeline][`crate::tenant::Timeline`] in the system,
//! unless the pageserver is configured without remote storage.
//!
//! We allocate the client instance in [Timeline][`crate::tenant::Timeline`], i.e.,
//! either in [`crate::tenant::mgr`] during startup or when creating a new
//! timeline.
//! However, the client does not become ready for use until we've initialized its upload queue:
//!
//! - For timelines that already have some state on the remote storage, we use
//!   [`RemoteTimelineClient::init_upload_queue`] .
//! - For newly created timelines, we use
//!   [`RemoteTimelineClient::init_upload_queue_for_empty_remote`].
//!
//! The former takes the remote's [`IndexPart`] as an argument, possibly retrieved
//! using [`list_remote_timelines`]. We'll elaborate on [`IndexPart`] in the next section.
//!
//! Whenever we've created/updated/deleted a file in a timeline directory, we schedule
//! the corresponding remote operation with the timeline's [`RemoteTimelineClient`]:
//!
//! - [`RemoteTimelineClient::schedule_layer_file_upload`]  when we've created a new layer file.
//! - [`RemoteTimelineClient::schedule_index_upload_for_metadata_update`] when we've updated the timeline metadata file.
//! - [`RemoteTimelineClient::schedule_index_upload_for_file_changes`] to upload an updated index file, after we've scheduled file uploads
//! - [`RemoteTimelineClient::schedule_layer_file_deletion`] when we've deleted one or more layer files.
//!
//! Internally, these functions create [`UploadOp`]s and put them in a queue.
//!
//! There are also APIs for downloading files.
//! These are not part of the aforementioned queuing and will not be discussed
//! further here, except in the section covering tenant attach.
//!
//! # Remote Storage Structure & [`IndexPart`] Index File
//!
//! The "directory structure" in the remote storage mirrors the local directory structure, with paths
//! like `tenants/<tenant_id>/timelines/<timeline_id>/<layer filename>`.
//! Yet instead of keeping the `metadata` file remotely, we wrap it with more
//! data in an "index file" aka [`IndexPart`], containing the list of **all** remote
//! files for a given timeline.
//! If a file is not referenced from [`IndexPart`], it's not part of the remote storage state.
//!
//! Having the `IndexPart` also avoids expensive and slow `S3 list` commands.
//!
//! # Consistency
//!
//! To have a consistent remote structure, it's important that uploads and
//! deletions are performed in the right order. For example:
//! - the index file contains a list of layer files, so it must not be uploaded
//!    until all the layer files that are in its list have been successfully uploaded.
//! - objects must be removed from the index before being deleted, and that updated
//!   index must be written to remote storage before deleting the objects from remote storage.
//!
//! The contract between client and its user is that the user is responsible of
//! scheduling operations in an order that keeps the remote consistent as
//! described above.
//! From the user's perspective, the operations are executed sequentially.
//! Internally, the client knows which operations can be performed in parallel,
//! and which operations act like a "barrier" that require preceding operations
//! to finish. The calling code just needs to call the schedule-functions in the
//! correct order, and the client will parallelize the operations in a way that
//! is safe.
//!
//! The caller should be careful with deletion, though:
//! - they should not delete local files that have been scheduled for upload but
//!   not yet finished uploading.  Otherwise the upload will fail. To wait for an
//!   upload to finish, use the 'wait_completion' function (more on that later.)
//! - they should not to remote deletions via DeletionQueue without waiting for
//!   the latest metadata to upload via RemoteTimelineClient.
//!
//! All of this relies on the following invariants:
//!
//! - We rely on read-after write consistency in the remote storage.
//! - Layer files are immutable
//!
//! NB: Pageserver assumes that it has exclusive write access to the tenant in remote
//! storage. Different tenants can be attached to different pageservers, but if the
//! same tenant is attached to two pageservers at the same time, they will overwrite
//! each other's index file updates, and confusion will ensue. There's no interlock or
//! mechanism to detect that in the pageserver, we rely on the control plane to ensure
//! that that doesn't happen.
//!
//! ## Implementation Note
//!
//! The *actual* remote state lags behind the *desired* remote state while
//! there are in-flight operations.
//! We keep track of the desired remote state in
//! [`UploadQueueInitialized::latest_files`] and [`UploadQueueInitialized::latest_metadata`].
//! It is initialized based on the [`IndexPart`] that was passed during init
//! and updated with every `schedule_*` function call.
//! All this is necessary necessary to compute the future [`IndexPart`]s
//! when scheduling an operation while other operations that also affect the
//! remote [`IndexPart`] are in flight.
//!
//! # Retries & Error Handling
//!
//! The client retries operations indefinitely, using exponential back-off.
//! There is no way to force a retry, i.e., interrupt the back-off.
//! This could be built easily.
//!
//! # Cancellation
//!
//! The operations execute as plain [`task_mgr`] tasks, scoped to
//! the client's tenant and timeline.
//! Dropping the client will drop queued operations but not executing operations.
//! These will complete unless the `task_mgr` tasks are cancelled using `task_mgr`
//! APIs, e.g., during pageserver shutdown, timeline delete, or tenant detach.
//!
//! # Completion
//!
//! Once an operation has completed, we update
//! [`UploadQueueInitialized::last_uploaded_consistent_lsn`] which indicates
//! to safekeepers that they can delete the WAL up to that LSN.
//!
//! The [`RemoteTimelineClient::wait_completion`] method can be used to wait
//! for all pending operations to complete. It does not prevent more
//! operations from getting scheduled.
//!
//! # Crash Consistency
//!
//! We do not persist the upload queue state.
//! If we drop the client, or crash, all unfinished operations are lost.
//!
//! To recover, the following steps need to be taken:
//! - Retrieve the current remote [`IndexPart`]. This gives us a
//!   consistent remote state, assuming the user scheduled the operations in
//!   the correct order.
//! - Initiate upload queue with that [`IndexPart`].
//! - Reschedule all lost operations by comparing the local filesystem state
//!   and remote state as per [`IndexPart`]. This is done in
//!   [`Tenant::timeline_init_and_sync`].
//!
//! Note that if we crash during file deletion between the index update
//! that removes the file from the list of files, and deleting the remote file,
//! the file is leaked in the remote storage. Similarly, if a new file is created
//! and uploaded, but the pageserver dies permanently before updating the
//! remote index file, the new file is leaked in remote storage. We accept and
//! tolerate that for now.
//! Note further that we cannot easily fix this by scheduling deletes for every
//! file that is present only on the remote, because we cannot distinguish the
//! following two cases:
//! - (1) We had the file locally, deleted it locally, scheduled a remote delete,
//!   but crashed before it finished remotely.
//! - (2) We never had the file locally because we haven't on-demand downloaded
//!   it yet.
//!
//! # Downloads
//!
//! In addition to the upload queue, [`RemoteTimelineClient`] has functions for
//! downloading files from the remote storage. Downloads are performed immediately
//! against the `RemoteStorage`, independently of the upload queue.
//!
//! When we attach a tenant, we perform the following steps:
//! - create `Tenant` object in `TenantState::Attaching` state
//! - List timelines that are present in remote storage, and for each:
//!   - download their remote [`IndexPart`]s
//!   - create `Timeline` struct and a `RemoteTimelineClient`
//!   - initialize the client's upload queue with its `IndexPart`
//!   - create [`RemoteLayer`](super::storage_layer::RemoteLayer) instances
//!     for layers that are referenced by `IndexPart` but not present locally
//!   - schedule uploads for layers that are only present locally.
//!   - if the remote `IndexPart`'s metadata was newer than the metadata in
//!     the local filesystem, write the remote metadata to the local filesystem
//! - After the above is done for each timeline, open the tenant for business by
//!   transitioning it from `TenantState::Attaching` to `TenantState::Active` state.
//!   This starts the timelines' WAL-receivers and the tenant's GC & Compaction loops.
//!
//! We keep track of the fact that a client is in `Attaching` state in a marker
//! file on the local disk. This is critical because, when we restart the pageserver,
//! we do not want to do the `List timelines` step for each tenant that has already
//! been successfully attached (for performance & cost reasons).
//! Instead, for a tenant without the attach marker file, we assume that the
//! local state is in sync or ahead of the remote state. This includes the list
//! of all of the tenant's timelines, which is particularly critical to be up-to-date:
//! if there's a timeline on the remote that the pageserver doesn't know about,
//! the GC will not consider its branch point, leading to data loss.
//! So, for a tenant with the attach marker file, we know that we do not yet have
//! persisted all the remote timeline's metadata files locally. To exclude the
//! risk above, we re-run the procedure for such tenants
//!
//! # Operating Without Remote Storage
//!
//! If no remote storage configuration is provided, the [`RemoteTimelineClient`] is
//! not created and the uploads are skipped.
//! Theoretically, it should be ok to remove and re-add remote storage configuration to
//! the pageserver config at any time, since it doesn't make a difference to
//! [`Timeline::load_layer_map`].
//! Of course, the remote timeline dir must not change while we have de-configured
//! remote storage, i.e., the pageserver must remain the owner of the given prefix
//! in remote storage.
//! But note that we don't test any of this right now.
//!
//! [`Tenant::timeline_init_and_sync`]: super::Tenant::timeline_init_and_sync
//! [`Timeline::load_layer_map`]: super::Timeline::load_layer_map

mod download;
pub mod index;
mod upload;

use anyhow::{bail, Context};
use chrono::{NaiveDateTime, Utc};
// re-export these
pub use download::{is_temp_download_file, list_remote_timelines};
use scopeguard::ScopeGuard;
use tokio_util::sync::CancellationToken;
use utils::backoff::{
    self, exponential_backoff, DEFAULT_BASE_BACKOFF_SECONDS, DEFAULT_MAX_BACKOFF_SECONDS,
};

use std::collections::{HashMap, VecDeque};
use std::path::Path;
use std::sync::atomic::{AtomicU32, Ordering};
use std::sync::{Arc, Mutex};

use remote_storage::{DownloadError, GenericRemoteStorage, RemotePath};
use std::ops::DerefMut;
use tracing::{debug, error, info, instrument, warn};
use tracing::{info_span, Instrument};
use utils::lsn::Lsn;

use crate::deletion_queue::DeletionQueueClient;
use crate::metrics::{
    MeasureRemoteOp, RemoteOpFileKind, RemoteOpKind, RemoteTimelineClientMetrics,
    RemoteTimelineClientMetricsCallTrackSize, REMOTE_ONDEMAND_DOWNLOADED_BYTES,
    REMOTE_ONDEMAND_DOWNLOADED_LAYERS,
};
use crate::task_mgr::shutdown_token;
use crate::tenant::debug_assert_current_span_has_tenant_and_timeline_id;
use crate::tenant::remote_timeline_client::index::LayerFileMetadata;
use crate::{
    config::PageServerConf,
    task_mgr,
    task_mgr::TaskKind,
    task_mgr::BACKGROUND_RUNTIME,
    tenant::metadata::TimelineMetadata,
    tenant::upload_queue::{
        UploadOp, UploadQueue, UploadQueueInitialized, UploadQueueStopped, UploadTask,
    },
};

use utils::id::{TenantId, TimelineId};

use self::index::IndexPart;

use super::storage_layer::LayerFileName;
use super::upload_queue::SetDeletedFlagProgress;

// Occasional network issues and such can cause remote operations to fail, and
// that's expected. If a download fails, we log it at info-level, and retry.
// But after FAILED_DOWNLOAD_WARN_THRESHOLD retries, we start to log it at WARN
// level instead, as repeated failures can mean a more serious problem. If it
// fails more than FAILED_DOWNLOAD_RETRIES times, we give up
pub(crate) const FAILED_DOWNLOAD_WARN_THRESHOLD: u32 = 3;
pub(crate) const FAILED_REMOTE_OP_RETRIES: u32 = 10;

// Similarly log failed uploads and deletions at WARN level, after this many
// retries. Uploads and deletions are retried forever, though.
pub(crate) const FAILED_UPLOAD_WARN_THRESHOLD: u32 = 3;

pub enum MaybeDeletedIndexPart {
    IndexPart(IndexPart),
    Deleted(IndexPart),
}

/// Errors that can arise when calling [`RemoteTimelineClient::stop`].
#[derive(Debug, thiserror::Error)]
pub enum StopError {
    /// Returned if the upload queue was never initialized.
    /// See [`RemoteTimelineClient::init_upload_queue`] and [`RemoteTimelineClient::init_upload_queue_for_empty_remote`].
    #[error("queue is not initialized")]
    QueueUninitialized,
}

#[derive(Debug, thiserror::Error)]
pub enum PersistIndexPartWithDeletedFlagError {
    #[error("another task is already setting the deleted_flag, started at {0:?}")]
    AlreadyInProgress(NaiveDateTime),
    #[error("the deleted_flag was already set, value is {0:?}")]
    AlreadyDeleted(NaiveDateTime),
    #[error(transparent)]
    Other(#[from] anyhow::Error),
}

/// A client for accessing a timeline's data in remote storage.
///
/// This takes care of managing the number of connections, and balancing them
/// across tenants. This also handles retries of failed uploads.
///
/// Upload and delete requests are ordered so that before a deletion is
/// performed, we wait for all preceding uploads to finish. This ensures sure
/// that if you perform a compaction operation that reshuffles data in layer
/// files, we don't have a transient state where the old files have already been
/// deleted, but new files have not yet been uploaded.
///
/// Similarly, this enforces an order between index-file uploads, and layer
/// uploads.  Before an index-file upload is performed, all preceding layer
/// uploads must be finished.
///
/// This also maintains a list of remote files, and automatically includes that
/// in the index part file, whenever timeline metadata is uploaded.
///
/// Downloads are not queued, they are performed immediately.
pub struct RemoteTimelineClient {
    conf: &'static PageServerConf,

    runtime: tokio::runtime::Handle,

    tenant_id: TenantId,
    timeline_id: TimelineId,

    upload_queue: Mutex<UploadQueue>,

    metrics: Arc<RemoteTimelineClientMetrics>,

    storage_impl: GenericRemoteStorage,
}

impl RemoteTimelineClient {
    ///
    /// Create a remote storage client for given timeline
    ///
    /// Note: the caller must initialize the upload queue before any uploads can be scheduled,
    /// by calling init_upload_queue.
    ///
    pub fn new(
        remote_storage: GenericRemoteStorage,
        conf: &'static PageServerConf,
        tenant_id: TenantId,
        timeline_id: TimelineId,
    ) -> RemoteTimelineClient {
        RemoteTimelineClient {
            conf,
            runtime: BACKGROUND_RUNTIME.handle().to_owned(),
            tenant_id,
            timeline_id,
            storage_impl: remote_storage,
            upload_queue: Mutex::new(UploadQueue::Uninitialized),
            metrics: Arc::new(RemoteTimelineClientMetrics::new(&tenant_id, &timeline_id)),
        }
    }

    /// Initialize the upload queue for a remote storage that already received
    /// an index file upload, i.e., it's not empty.
    /// The given `index_part` must be the one on the remote.
    pub fn init_upload_queue(&self, index_part: &IndexPart) -> anyhow::Result<()> {
        let mut upload_queue = self.upload_queue.lock().unwrap();
        upload_queue.initialize_with_current_remote_index_part(index_part)?;
        self.update_remote_physical_size_gauge(Some(index_part));
        info!(
            "initialized upload queue from remote index with {} layer files",
            index_part.layer_metadata.len()
        );
        Ok(())
    }

    /// Initialize the upload queue for the case where the remote storage is empty,
    /// i.e., it doesn't have an `IndexPart`.
    pub fn init_upload_queue_for_empty_remote(
        &self,
        local_metadata: &TimelineMetadata,
    ) -> anyhow::Result<()> {
        let mut upload_queue = self.upload_queue.lock().unwrap();
        upload_queue.initialize_empty_remote(local_metadata)?;
        self.update_remote_physical_size_gauge(None);
        info!("initialized upload queue as empty");
        Ok(())
    }

    /// Initialize the queue in stopped state. Used in startup path
    /// to continue deletion operation interrupted by pageserver crash or restart.
    pub fn init_upload_queue_stopped_to_continue_deletion(
        &self,
        index_part: &IndexPart,
    ) -> anyhow::Result<()> {
        // FIXME: consider newtype for DeletedIndexPart.
        let deleted_at = index_part.deleted_at.ok_or(anyhow::anyhow!(
            "bug: it is responsibility of the caller to provide index part from MaybeDeletedIndexPart::Deleted"
        ))?;

        {
            let mut upload_queue = self.upload_queue.lock().unwrap();
            upload_queue.initialize_with_current_remote_index_part(index_part)?;
            self.update_remote_physical_size_gauge(Some(index_part));
        }
        // also locks upload queue, without dropping the guard above it will be a deadlock
        self.stop().expect("initialized line above");

        let mut upload_queue = self.upload_queue.lock().unwrap();

        upload_queue
            .stopped_mut()
            .expect("stopped above")
            .deleted_at = SetDeletedFlagProgress::Successful(deleted_at);

        Ok(())
    }

    pub fn last_uploaded_consistent_lsn(&self) -> Option<Lsn> {
        match &*self.upload_queue.lock().unwrap() {
            UploadQueue::Uninitialized => None,
            UploadQueue::Initialized(q) => Some(q.last_uploaded_consistent_lsn),
            UploadQueue::Stopped(q) => {
                Some(q.upload_queue_for_deletion.last_uploaded_consistent_lsn)
            }
        }
    }

    fn update_remote_physical_size_gauge(&self, current_remote_index_part: Option<&IndexPart>) {
        let size: u64 = if let Some(current_remote_index_part) = current_remote_index_part {
            current_remote_index_part
                .layer_metadata
                .values()
                // If we don't have the file size for the layer, don't account for it in the metric.
                .map(|ilmd| ilmd.file_size)
                .sum()
        } else {
            0
        };
        self.metrics.remote_physical_size_gauge().set(size);
    }

    pub fn get_remote_physical_size(&self) -> u64 {
        self.metrics.remote_physical_size_gauge().get()
    }

    //
    // Download operations.
    //
    // These don't use the per-timeline queue. They do use the global semaphore in
    // S3Bucket, to limit the total number of concurrent operations, though.
    //

    /// Download index file
    pub async fn download_index_file(&self) -> Result<MaybeDeletedIndexPart, DownloadError> {
        let _unfinished_gauge_guard = self.metrics.call_begin(
            &RemoteOpFileKind::Index,
            &RemoteOpKind::Download,
            crate::metrics::RemoteTimelineClientMetricsCallTrackSize::DontTrackSize {
                reason: "no need for a downloads gauge",
            },
        );

        let index_part = download::download_index_part(
            self.conf,
            &self.storage_impl,
            &self.tenant_id,
            &self.timeline_id,
        )
        .measure_remote_op(
            self.tenant_id,
            self.timeline_id,
            RemoteOpFileKind::Index,
            RemoteOpKind::Download,
            Arc::clone(&self.metrics),
        )
        .await?;

        if index_part.deleted_at.is_some() {
            Ok(MaybeDeletedIndexPart::Deleted(index_part))
        } else {
            Ok(MaybeDeletedIndexPart::IndexPart(index_part))
        }
    }

    /// Download a (layer) file from `path`, into local filesystem.
    ///
    /// 'layer_metadata' is the metadata from the remote index file.
    ///
    /// On success, returns the size of the downloaded file.
    pub async fn download_layer_file(
        &self,
        layer_file_name: &LayerFileName,
        layer_metadata: &LayerFileMetadata,
    ) -> anyhow::Result<u64> {
        let downloaded_size = {
            let _unfinished_gauge_guard = self.metrics.call_begin(
                &RemoteOpFileKind::Layer,
                &RemoteOpKind::Download,
                crate::metrics::RemoteTimelineClientMetricsCallTrackSize::DontTrackSize {
                    reason: "no need for a downloads gauge",
                },
            );
            download::download_layer_file(
                self.conf,
                &self.storage_impl,
                self.tenant_id,
                self.timeline_id,
                layer_file_name,
                layer_metadata,
            )
            .measure_remote_op(
                self.tenant_id,
                self.timeline_id,
                RemoteOpFileKind::Layer,
                RemoteOpKind::Download,
                Arc::clone(&self.metrics),
            )
            .await?
        };

        REMOTE_ONDEMAND_DOWNLOADED_LAYERS.inc();
        REMOTE_ONDEMAND_DOWNLOADED_BYTES.inc_by(downloaded_size);

        Ok(downloaded_size)
    }

    //
    // Upload operations.
    //

    ///
    /// Launch an index-file upload operation in the background, with
    /// updated metadata.
    ///
    /// The upload will be added to the queue immediately, but it
    /// won't be performed until all previously scheduled layer file
    /// upload operations have completed successfully.  This is to
    /// ensure that when the index file claims that layers X, Y and Z
    /// exist in remote storage, they really do. To wait for the upload
    /// to complete, use `wait_completion`.
    ///
    /// If there were any changes to the list of files, i.e. if any
    /// layer file uploads were scheduled, since the last index file
    /// upload, those will be included too.
    pub fn schedule_index_upload_for_metadata_update(
        self: &Arc<Self>,
        metadata: &TimelineMetadata,
    ) -> anyhow::Result<()> {
        let mut guard = self.upload_queue.lock().unwrap();
        let upload_queue = guard.initialized_mut()?;

        // As documented in the struct definition, it's ok for latest_metadata to be
        // ahead of what's _actually_ on the remote during index upload.
        upload_queue.latest_metadata = metadata.clone();

        self.schedule_index_upload(upload_queue, upload_queue.latest_metadata.clone());

        Ok(())
    }

    ///
    /// Launch an index-file upload operation in the background, if necessary.
    ///
    /// Use this function to schedule the update of the index file after
    /// scheduling file uploads or deletions. If no file uploads or deletions
    /// have been scheduled since the last index file upload, this does
    /// nothing.
    ///
    /// Like schedule_index_upload_for_metadata_update(), this merely adds
    /// the upload to the upload queue and returns quickly.
    pub fn schedule_index_upload_for_file_changes(self: &Arc<Self>) -> anyhow::Result<()> {
        let mut guard = self.upload_queue.lock().unwrap();
        let upload_queue = guard.initialized_mut()?;

        if upload_queue.latest_files_changes_since_metadata_upload_scheduled > 0 {
            self.schedule_index_upload(upload_queue, upload_queue.latest_metadata.clone());
        }

        Ok(())
    }

    /// Launch an index-file upload operation in the background (internal function)
    fn schedule_index_upload(
        self: &Arc<Self>,
        upload_queue: &mut UploadQueueInitialized,
        metadata: TimelineMetadata,
    ) {
        info!(
            "scheduling metadata upload with {} files ({} changed)",
            upload_queue.latest_files.len(),
            upload_queue.latest_files_changes_since_metadata_upload_scheduled,
        );

        let disk_consistent_lsn = upload_queue.latest_metadata.disk_consistent_lsn();

        let index_part = IndexPart::new(
            upload_queue.latest_files.clone(),
            disk_consistent_lsn,
            metadata,
        );
        let op = UploadOp::UploadMetadata(index_part, disk_consistent_lsn);
        self.calls_unfinished_metric_begin(&op);
        upload_queue.queued_operations.push_back(op);
        upload_queue.latest_files_changes_since_metadata_upload_scheduled = 0;

        // Launch the task immediately, if possible
        self.launch_queued_tasks(upload_queue);
    }

    ///
    /// Launch an upload operation in the background.
    ///
    pub fn schedule_layer_file_upload(
        self: &Arc<Self>,
        layer_file_name: &LayerFileName,
        layer_metadata: &LayerFileMetadata,
    ) -> anyhow::Result<()> {
        let mut guard = self.upload_queue.lock().unwrap();
        let upload_queue = guard.initialized_mut()?;

        upload_queue
            .latest_files
            .insert(layer_file_name.clone(), layer_metadata.clone());
        upload_queue.latest_files_changes_since_metadata_upload_scheduled += 1;

        let op = UploadOp::UploadLayer(layer_file_name.clone(), layer_metadata.clone());
        self.calls_unfinished_metric_begin(&op);
        upload_queue.queued_operations.push_back(op);

        info!("scheduled layer file upload {layer_file_name}");

        // Launch the task immediately, if possible
        self.launch_queued_tasks(upload_queue);
        Ok(())
    }

    /// Launch a delete operation in the background.
    ///
    /// The operation does not modify local state but assumes the local files have already been
    /// deleted, and is used to mirror those changes to remote.
    ///
    /// Note: This schedules an index file upload before the deletions.  The
    /// deletion won't actually be performed, until any previously scheduled
    /// upload operations, and the index file upload, have completed
    /// successfully.
    pub async fn schedule_layer_file_deletion(
        self: &Arc<Self>,
        names: &[LayerFileName],
        deletion_queue_client: &DeletionQueueClient,
    ) -> anyhow::Result<()> {
        // Synchronous update of upload queues under mutex
        {
            let mut guard = self.upload_queue.lock().unwrap();
            let upload_queue = guard.initialized_mut()?;

<<<<<<< HEAD
            // Deleting layers doesn't affect the values stored in TimelineMetadata,
            // so we don't need update it. Just serialize it.
            let metadata_bytes = upload_queue.latest_metadata.to_bytes()?;
=======
        // Deleting layers doesn't affect the values stored in TimelineMetadata,
        // so we don't need update it. Just serialize it.
        let metadata = upload_queue.latest_metadata.clone();
>>>>>>> 05773708

            // Update the remote index file, removing the to-be-deleted files from the index,
            // before deleting the actual files.
            for name in names {
                if upload_queue.latest_files.remove(name).is_some() {
                    upload_queue.latest_files_changes_since_metadata_upload_scheduled += 1;
                }
            }

            if upload_queue.latest_files_changes_since_metadata_upload_scheduled > 0 {
                self.schedule_index_upload(upload_queue, metadata);
            }
        }

        // Barrier: we must ensure all prior uploads and index writes have landed in S3
        // before emitting deletions.
        if let Err(e) = self.wait_completion().await {
            // This can only fail if upload queue is shut down: if this happens, we do
            // not emit any deletions.  In this condition (remote client is shut down
            // during compaction or GC) we may leak some objects.
            bail!("Cannot complete layer file deletions during shutdown ({e})");
        }

        // Enqueue deletions
        deletion_queue_client
            .push_layers(self.tenant_id, self.timeline_id, names.to_vec())
            .await?;
        Ok(())
    }

    ///
    /// Wait for all previously scheduled uploads/deletions to complete
    ///
    pub async fn wait_completion(self: &Arc<Self>) -> anyhow::Result<()> {
        let mut receiver = {
            let mut guard = self.upload_queue.lock().unwrap();
            let upload_queue = guard.initialized_mut()?;
            self.schedule_barrier(upload_queue)
        };

        if receiver.changed().await.is_err() {
            anyhow::bail!("wait_completion aborted because upload queue was stopped");
        }
        Ok(())
    }

    fn schedule_barrier(
        self: &Arc<Self>,
        upload_queue: &mut UploadQueueInitialized,
    ) -> tokio::sync::watch::Receiver<()> {
        let (sender, receiver) = tokio::sync::watch::channel(());
        let barrier_op = UploadOp::Barrier(sender);

        upload_queue.queued_operations.push_back(barrier_op);
        // Don't count this kind of operation!

        // Launch the task immediately, if possible
        self.launch_queued_tasks(upload_queue);

        receiver
    }

    /// Set the deleted_at field in the remote index file.
    ///
    /// This fails if the upload queue has not been `stop()`ed.
    ///
    /// The caller is responsible for calling `stop()` AND for waiting
    /// for any ongoing upload tasks to finish after `stop()` has succeeded.
    /// Check method [`RemoteTimelineClient::stop`] for details.
    #[instrument(skip_all)]
    pub(crate) async fn persist_index_part_with_deleted_flag(
        self: &Arc<Self>,
    ) -> Result<(), PersistIndexPartWithDeletedFlagError> {
        let index_part_with_deleted_at = {
            let mut locked = self.upload_queue.lock().unwrap();

            // We must be in stopped state because otherwise
            // we can have inprogress index part upload that can overwrite the file
            // with missing is_deleted flag that we going to set below
            let stopped = locked.stopped_mut()?;

            match stopped.deleted_at {
                SetDeletedFlagProgress::NotRunning => (), // proceed
                SetDeletedFlagProgress::InProgress(at) => {
                    return Err(PersistIndexPartWithDeletedFlagError::AlreadyInProgress(at));
                }
                SetDeletedFlagProgress::Successful(at) => {
                    return Err(PersistIndexPartWithDeletedFlagError::AlreadyDeleted(at));
                }
            };
            let deleted_at = Utc::now().naive_utc();
            stopped.deleted_at = SetDeletedFlagProgress::InProgress(deleted_at);

            let mut index_part = IndexPart::try_from(&stopped.upload_queue_for_deletion)
                .context("IndexPart serialize")?;
            index_part.deleted_at = Some(deleted_at);
            index_part
        };

        let undo_deleted_at = scopeguard::guard(Arc::clone(self), |self_clone| {
            let mut locked = self_clone.upload_queue.lock().unwrap();
            let stopped = locked
                .stopped_mut()
                .expect("there's no way out of Stopping, and we checked it's Stopping above");
            stopped.deleted_at = SetDeletedFlagProgress::NotRunning;
        });

        pausable_failpoint!("persist_deleted_index_part");

        backoff::retry(
            || {
                upload::upload_index_part(
                    self.conf,
                    &self.storage_impl,
                    &self.tenant_id,
                    &self.timeline_id,
                    &index_part_with_deleted_at,
                )
            },
            |_e| false,
            1,
            // have just a couple of attempts
            // when executed as part of timeline deletion this happens in context of api call
            // when executed as part of tenant deletion this happens in the background
            2,
            "persist_index_part_with_deleted_flag",
            // TODO: use a cancellation token (https://github.com/neondatabase/neon/issues/5066)
            backoff::Cancel::new(CancellationToken::new(), || unreachable!()),
        )
        .await?;

        // all good, disarm the guard and mark as success
        ScopeGuard::into_inner(undo_deleted_at);
        {
            let mut locked = self.upload_queue.lock().unwrap();

            let stopped = locked
                .stopped_mut()
                .expect("there's no way out of Stopping, and we checked it's Stopping above");
            stopped.deleted_at = SetDeletedFlagProgress::Successful(
                index_part_with_deleted_at
                    .deleted_at
                    .expect("we set it above"),
            );
        }

        Ok(())
    }

    /// Prerequisites: UploadQueue should be in stopped state and deleted_at should be successfuly set.
    /// The function deletes layer files one by one, then lists the prefix to see if we leaked something
    /// deletes leaked files if any and proceeds with deletion of index file at the end.
    pub(crate) async fn delete_all(
        self: &Arc<Self>,
        deletion_queue: &DeletionQueueClient,
    ) -> anyhow::Result<()> {
        debug_assert_current_span_has_tenant_and_timeline_id();

        let layers: Vec<LayerFileName> = {
            let mut locked = self.upload_queue.lock().unwrap();
            let stopped = locked.stopped_mut()?;

            if !matches!(stopped.deleted_at, SetDeletedFlagProgress::Successful(_)) {
                anyhow::bail!("deleted_at is not set")
            }

            debug_assert!(stopped.upload_queue_for_deletion.no_pending_work());

            stopped
                .upload_queue_for_deletion
                .latest_files
                .drain()
                .map(|kv| kv.0)
                .collect()
        };

        let layer_deletion_count = layers.len();

        let timeline_path = self.conf.timeline_path(&self.tenant_id, &self.timeline_id);
        let layer_paths = layers
            .into_iter()
            .map(|l| {
                let local_path = timeline_path.join(l.file_name());
                let remote_path = self
                    .conf
                    .remote_path(&local_path)
                    .expect("Timeline path should always convert to remote");
                remote_path
            })
            .collect();
        deletion_queue.push_immediate(layer_paths).await?;

        // Do not delete index part yet, it is needed for possible retry. If we remove it first
        // and retry will arrive to different pageserver there wont be any traces of it on remote storage
        let timeline_path = self.conf.timeline_path(&self.tenant_id, &self.timeline_id);
        let timeline_storage_path = self.conf.remote_path(&timeline_path)?;

        // Execute all pending deletions, so that when we prroceed to do a list_prefixes below, we aren't
        // taking the burden of listing all the layers that we already know we should delete.
        deletion_queue.flush_immediate().await?;

        let remaining = backoff::retry(
            || async {
                self.storage_impl
                    .list_files(Some(&timeline_storage_path))
                    .await
            },
            |_e| false,
            FAILED_DOWNLOAD_WARN_THRESHOLD,
            FAILED_REMOTE_OP_RETRIES,
            "list_prefixes",
            backoff::Cancel::new(shutdown_token(), || anyhow::anyhow!("Cancelled!")),
        )
        .await
        .context("list prefixes")?;

        let remaining: Vec<RemotePath> = remaining
            .into_iter()
            .filter(|p| p.object_name() != Some(IndexPart::FILE_NAME))
            .inspect(|path| {
                if let Some(name) = path.object_name() {
                    info!(%name, "deleting a file not referenced from index_part.json");
                } else {
                    warn!(%path, "deleting a nameless or non-utf8 object not referenced from index_part.json");
                }
            })
            .collect();

        let not_referenced_count = remaining.len();
        if !remaining.is_empty() {
<<<<<<< HEAD
            deletion_queue.push_immediate(remaining).await?;
=======
            backoff::retry(
                || async { self.storage_impl.delete_objects(&remaining).await },
                |_e| false,
                FAILED_UPLOAD_WARN_THRESHOLD,
                FAILED_REMOTE_OP_RETRIES,
                "delete_objects",
                backoff::Cancel::new(shutdown_token(), || anyhow::anyhow!("Cancelled!")),
            )
            .await
            .context("delete_objects")?;
>>>>>>> 05773708
        }

        fail::fail_point!("timeline-delete-before-index-delete", |_| {
            Err(anyhow::anyhow!(
                "failpoint: timeline-delete-before-index-delete"
            ))?
        });

        let index_file_path = timeline_storage_path.join(Path::new(IndexPart::FILE_NAME));

        debug!("enqueuing index part deletion");
        deletion_queue
            .push_immediate([index_file_path].to_vec())
            .await?;

<<<<<<< HEAD
        // Timeline deletion is rare and we have probably emitted a reasonably number of objects: wait
        // for a flush to a persistent deletion list so that we may be sure deletion will occur.
        deletion_queue.flush_immediate().await?;
=======
        backoff::retry(
            || async { self.storage_impl.delete(&index_file_path).await },
            |_e| false,
            FAILED_UPLOAD_WARN_THRESHOLD,
            FAILED_REMOTE_OP_RETRIES,
            "delete_index",
            backoff::Cancel::new(shutdown_token(), || anyhow::anyhow!("Cancelled")),
        )
        .await
        .context("delete_index")?;
>>>>>>> 05773708

        fail::fail_point!("timeline-delete-after-index-delete", |_| {
            Err(anyhow::anyhow!(
                "failpoint: timeline-delete-after-index-delete"
            ))?
        });

        info!(prefix=%timeline_storage_path, referenced=layer_deletion_count, not_referenced=%not_referenced_count, "done deleting in timeline prefix, including index_part.json");

        Ok(())
    }

    ///
    /// Pick next tasks from the queue, and start as many of them as possible without violating
    /// the ordering constraints.
    ///
    /// The caller needs to already hold the `upload_queue` lock.
    fn launch_queued_tasks(self: &Arc<Self>, upload_queue: &mut UploadQueueInitialized) {
        while let Some(next_op) = upload_queue.queued_operations.front() {
            // Can we run this task now?
            let can_run_now = match next_op {
                UploadOp::UploadLayer(_, _) => {
                    // Can always be scheduled.
                    true
                }
                UploadOp::UploadMetadata(_, _) => {
                    // These can only be performed after all the preceding operations
                    // have finished.
                    upload_queue.inprogress_tasks.is_empty()
                }

                UploadOp::Barrier(_) => upload_queue.inprogress_tasks.is_empty(),
            };

            // If we cannot launch this task, don't look any further.
            //
            // In some cases, we could let some non-frontmost tasks to "jump the queue" and launch
            // them now, but we don't try to do that currently.  For example, if the frontmost task
            // is an index-file upload that cannot proceed until preceding uploads have finished, we
            // could still start layer uploads that were scheduled later.
            if !can_run_now {
                break;
            }

            // We can launch this task. Remove it from the queue first.
            let next_op = upload_queue.queued_operations.pop_front().unwrap();

            debug!("starting op: {}", next_op);

            // Update the counters
            match next_op {
                UploadOp::UploadLayer(_, _) => {
                    upload_queue.num_inprogress_layer_uploads += 1;
                }
                UploadOp::UploadMetadata(_, _) => {
                    upload_queue.num_inprogress_metadata_uploads += 1;
                }
                UploadOp::Barrier(sender) => {
                    sender.send_replace(());
                    continue;
                }
            };

            // Assign unique ID to this task
            upload_queue.task_counter += 1;
            let upload_task_id = upload_queue.task_counter;

            // Add it to the in-progress map
            let task = Arc::new(UploadTask {
                task_id: upload_task_id,
                op: next_op,
                retries: AtomicU32::new(0),
            });
            upload_queue
                .inprogress_tasks
                .insert(task.task_id, Arc::clone(&task));

            // Spawn task to perform the task
            let self_rc = Arc::clone(self);
            let tenant_id = self.tenant_id;
            let timeline_id = self.timeline_id;
            task_mgr::spawn(
                &self.runtime,
                TaskKind::RemoteUploadTask,
                Some(self.tenant_id),
                Some(self.timeline_id),
                "remote upload",
                false,
                async move {
                    self_rc.perform_upload_task(task).await;
                    Ok(())
                }
                .instrument(info_span!(parent: None, "remote_upload", %tenant_id, %timeline_id, %upload_task_id)),
            );

            // Loop back to process next task
        }
    }

    ///
    /// Perform an upload task.
    ///
    /// The task is in the `inprogress_tasks` list. This function will try to
    /// execute it, retrying forever. On successful completion, the task is
    /// removed it from the `inprogress_tasks` list, and any next task(s) in the
    /// queue that were waiting by the completion are launched.
    ///
    /// The task can be shut down, however. That leads to stopping the whole
    /// queue.
    ///
    async fn perform_upload_task(self: &Arc<Self>, task: Arc<UploadTask>) {
        // Loop to retry until it completes.
        loop {
            // If we're requested to shut down, close up shop and exit.
            //
            // Note: We only check for the shutdown requests between retries, so
            // if a shutdown request arrives while we're busy uploading, in the
            // upload::upload:*() call below, we will wait not exit until it has
            // finished. We probably could cancel the upload by simply dropping
            // the Future, but we're not 100% sure if the remote storage library
            // is cancellation safe, so we don't dare to do that. Hopefully, the
            // upload finishes or times out soon enough.
            if task_mgr::is_shutdown_requested() {
                info!("upload task cancelled by shutdown request");
                match self.stop() {
                    Ok(()) => {}
                    Err(StopError::QueueUninitialized) => {
                        unreachable!("we never launch an upload task if the queue is uninitialized, and once it is initialized, we never go back")
                    }
                }
                return;
            }

            let upload_result: anyhow::Result<()> = match &task.op {
                UploadOp::UploadLayer(ref layer_file_name, ref layer_metadata) => {
                    let path = &self
                        .conf
                        .timeline_path(&self.tenant_id, &self.timeline_id)
                        .join(layer_file_name.file_name());
                    upload::upload_timeline_layer(
                        self.conf,
                        &self.storage_impl,
                        path,
                        layer_metadata,
                    )
                    .measure_remote_op(
                        self.tenant_id,
                        self.timeline_id,
                        RemoteOpFileKind::Layer,
                        RemoteOpKind::Upload,
                        Arc::clone(&self.metrics),
                    )
                    .await
                }
                UploadOp::UploadMetadata(ref index_part, _lsn) => {
                    let mention_having_future_layers = if cfg!(feature = "testing") {
                        index_part
                            .layer_metadata
                            .keys()
                            .any(|x| x.is_in_future(*_lsn))
                    } else {
                        false
                    };

                    let res = upload::upload_index_part(
                        self.conf,
                        &self.storage_impl,
                        &self.tenant_id,
                        &self.timeline_id,
                        index_part,
                    )
                    .measure_remote_op(
                        self.tenant_id,
                        self.timeline_id,
                        RemoteOpFileKind::Index,
                        RemoteOpKind::Upload,
                        Arc::clone(&self.metrics),
                    )
                    .await;
                    if res.is_ok() {
                        self.update_remote_physical_size_gauge(Some(index_part));
                        if mention_having_future_layers {
                            // find rationale near crate::tenant::timeline::init::cleanup_future_layer
                            tracing::info!(disk_consistent_lsn=%_lsn, "uploaded an index_part.json with future layers -- this is ok! if shutdown now, expect future layer cleanup");
                        }
                    }
                    res
                }
                UploadOp::Barrier(_) => {
                    // unreachable. Barrier operations are handled synchronously in
                    // launch_queued_tasks
                    warn!("unexpected Barrier operation in perform_upload_task");
                    break;
                }
            };

            match upload_result {
                Ok(()) => {
                    break;
                }
                Err(e) => {
                    let retries = task.retries.fetch_add(1, Ordering::SeqCst);

                    // Uploads can fail due to rate limits (IAM, S3), spurious network problems,
                    // or other external reasons. Such issues are relatively regular, so log them
                    // at info level at first, and only WARN if the operation fails repeatedly.
                    //
                    // (See similar logic for downloads in `download::download_retry`)
                    if retries < FAILED_UPLOAD_WARN_THRESHOLD {
                        info!(
                            "failed to perform remote task {}, will retry (attempt {}): {:#}",
                            task.op, retries, e
                        );
                    } else {
                        warn!(
                            "failed to perform remote task {}, will retry (attempt {}): {:?}",
                            task.op, retries, e
                        );
                    }

                    // sleep until it's time to retry, or we're cancelled
                    exponential_backoff(
                        retries,
                        DEFAULT_BASE_BACKOFF_SECONDS,
                        DEFAULT_MAX_BACKOFF_SECONDS,
                        &shutdown_token(),
                    )
                    .await;
                }
            }
        }

        let retries = task.retries.load(Ordering::SeqCst);
        if retries > 0 {
            info!(
                "remote task {} completed successfully after {} retries",
                task.op, retries
            );
        } else {
            debug!("remote task {} completed successfully", task.op);
        }

        // The task has completed successfully. Remove it from the in-progress list.
        {
            let mut upload_queue_guard = self.upload_queue.lock().unwrap();
            let upload_queue = match upload_queue_guard.deref_mut() {
                UploadQueue::Uninitialized => panic!("callers are responsible for ensuring this is only called on an initialized queue"),
                UploadQueue::Stopped(_) => { None }
                UploadQueue::Initialized(qi) => { Some(qi) }
            };

            let upload_queue = match upload_queue {
                Some(upload_queue) => upload_queue,
                None => {
                    info!("another concurrent task already stopped the queue");
                    return;
                }
            };

            upload_queue.inprogress_tasks.remove(&task.task_id);

            match task.op {
                UploadOp::UploadLayer(_, _) => {
                    upload_queue.num_inprogress_layer_uploads -= 1;
                }
                UploadOp::UploadMetadata(_, lsn) => {
                    upload_queue.num_inprogress_metadata_uploads -= 1;
                    upload_queue.last_uploaded_consistent_lsn = lsn; // XXX monotonicity check?
                }
                UploadOp::Barrier(_) => unreachable!(),
            };

            // Launch any queued tasks that were unblocked by this one.
            self.launch_queued_tasks(upload_queue);
        }
        self.calls_unfinished_metric_end(&task.op);
    }

    fn calls_unfinished_metric_impl(
        &self,
        op: &UploadOp,
    ) -> Option<(
        RemoteOpFileKind,
        RemoteOpKind,
        RemoteTimelineClientMetricsCallTrackSize,
    )> {
        use RemoteTimelineClientMetricsCallTrackSize::DontTrackSize;
        let res = match op {
            UploadOp::UploadLayer(_, m) => (
                RemoteOpFileKind::Layer,
                RemoteOpKind::Upload,
                RemoteTimelineClientMetricsCallTrackSize::Bytes(m.file_size()),
            ),
            UploadOp::UploadMetadata(_, _) => (
                RemoteOpFileKind::Index,
                RemoteOpKind::Upload,
                DontTrackSize {
                    reason: "metadata uploads are tiny",
                },
            ),
            UploadOp::Barrier(_) => {
                // we do not account these
                return None;
            }
        };
        Some(res)
    }

    fn calls_unfinished_metric_begin(&self, op: &UploadOp) {
        let (file_kind, op_kind, track_bytes) = match self.calls_unfinished_metric_impl(op) {
            Some(x) => x,
            None => return,
        };
        let guard = self.metrics.call_begin(&file_kind, &op_kind, track_bytes);
        guard.will_decrement_manually(); // in unfinished_ops_metric_end()
    }

    fn calls_unfinished_metric_end(&self, op: &UploadOp) {
        let (file_kind, op_kind, track_bytes) = match self.calls_unfinished_metric_impl(op) {
            Some(x) => x,
            None => return,
        };
        self.metrics.call_end(&file_kind, &op_kind, track_bytes);
    }

    /// Close the upload queue for new operations and cancel queued operations.
    /// In-progress operations will still be running after this function returns.
    /// Use `task_mgr::shutdown_tasks(None, Some(self.tenant_id), Some(timeline_id))`
    /// to wait for them to complete, after calling this function.
    pub fn stop(&self) -> Result<(), StopError> {
        // Whichever *task* for this RemoteTimelineClient grabs the mutex first will transition the queue
        // into stopped state, thereby dropping all off the queued *ops* which haven't become *tasks* yet.
        // The other *tasks* will come here and observe an already shut down queue and hence simply wrap up their business.
        let mut guard = self.upload_queue.lock().unwrap();
        match &mut *guard {
            UploadQueue::Uninitialized => Err(StopError::QueueUninitialized),
            UploadQueue::Stopped(_) => {
                // nothing to do
                info!("another concurrent task already shut down the queue");
                Ok(())
            }
            UploadQueue::Initialized(initialized) => {
                info!("shutting down upload queue");

                // Replace the queue with the Stopped state, taking ownership of the old
                // Initialized queue. We will do some checks on it, and then drop it.
                let qi = {
                    // Here we preserve working version of the upload queue for possible use during deletions.
                    // In-place replace of Initialized to Stopped can be done with the help of https://github.com/Sgeo/take_mut
                    // but for this use case it doesnt really makes sense to bring unsafe code only for this usage point.
                    // Deletion is not really perf sensitive so there shouldnt be any problems with cloning a fraction of it.
                    let upload_queue_for_deletion = UploadQueueInitialized {
                        task_counter: 0,
                        latest_files: initialized.latest_files.clone(),
                        latest_files_changes_since_metadata_upload_scheduled: 0,
                        latest_metadata: initialized.latest_metadata.clone(),
                        last_uploaded_consistent_lsn: initialized.last_uploaded_consistent_lsn,
                        num_inprogress_layer_uploads: 0,
                        num_inprogress_metadata_uploads: 0,
                        inprogress_tasks: HashMap::default(),
                        queued_operations: VecDeque::default(),
                    };

                    let upload_queue = std::mem::replace(
                        &mut *guard,
                        UploadQueue::Stopped(UploadQueueStopped {
                            upload_queue_for_deletion,
                            deleted_at: SetDeletedFlagProgress::NotRunning,
                        }),
                    );
                    if let UploadQueue::Initialized(qi) = upload_queue {
                        qi
                    } else {
                        unreachable!("we checked in the match above that it is Initialized");
                    }
                };

                // consistency check
                assert_eq!(
                    qi.num_inprogress_layer_uploads + qi.num_inprogress_metadata_uploads,
                    qi.inprogress_tasks.len()
                );

                // We don't need to do anything here for in-progress tasks. They will finish
                // on their own, decrement the unfinished-task counter themselves, and observe
                // that the queue is Stopped.
                drop(qi.inprogress_tasks);

                // Tear down queued ops
                for op in qi.queued_operations.into_iter() {
                    self.calls_unfinished_metric_end(&op);
                    // Dropping UploadOp::Barrier() here will make wait_completion() return with an Err()
                    // which is exactly what we want to happen.
                    drop(op);
                }

                // We're done.
                drop(guard);
                Ok(())
            }
        }
    }
}

#[cfg(test)]
mod tests {
    use super::*;
    use crate::{
        context::RequestContext,
        deletion_queue::mock::MockDeletionQueue,
        tenant::{
            harness::{TenantHarness, TIMELINE_ID},
            Tenant, Timeline,
        },
        DEFAULT_PG_VERSION,
    };
    use remote_storage::{RemoteStorageConfig, RemoteStorageKind};
    use std::{
        collections::HashSet,
        path::{Path, PathBuf},
    };
    use utils::lsn::Lsn;

    pub(super) fn dummy_contents(name: &str) -> Vec<u8> {
        format!("contents for {name}").into()
    }

    pub(super) fn dummy_metadata(disk_consistent_lsn: Lsn) -> TimelineMetadata {
        let metadata = TimelineMetadata::new(
            disk_consistent_lsn,
            None,
            None,
            Lsn(0),
            Lsn(0),
            Lsn(0),
            // Any version will do
            // but it should be consistent with the one in the tests
            crate::DEFAULT_PG_VERSION,
        );

        // go through serialize + deserialize to fix the header, including checksum
        TimelineMetadata::from_bytes(&metadata.to_bytes().unwrap()).unwrap()
    }

    fn assert_file_list(a: &HashSet<LayerFileName>, b: &[&str]) {
        let mut avec: Vec<String> = a.iter().map(|x| x.file_name()).collect();
        avec.sort();

        let mut bvec = b.to_vec();
        bvec.sort_unstable();

        assert_eq!(avec, bvec);
    }

    fn assert_remote_files(expected: &[&str], remote_path: &Path) {
        let mut expected: Vec<String> = expected.iter().map(|x| String::from(*x)).collect();
        expected.sort();

        let mut found: Vec<String> = Vec::new();
        for entry in std::fs::read_dir(remote_path).unwrap().flatten() {
            let entry_name = entry.file_name();
            let fname = entry_name.to_str().unwrap();
            found.push(String::from(fname));
        }
        found.sort();

        assert_eq!(found, expected);
    }

    struct TestSetup {
        harness: TenantHarness,
        tenant: Arc<Tenant>,
        timeline: Arc<Timeline>,
        tenant_ctx: RequestContext,
        remote_fs_dir: PathBuf,
        client: Arc<RemoteTimelineClient>,
        deletion_queue: MockDeletionQueue,
    }

    impl TestSetup {
        async fn new(test_name: &str) -> anyhow::Result<Self> {
            // Use a current-thread runtime in the test
            let test_name = Box::leak(Box::new(format!("remote_timeline_client__{test_name}")));
            let harness = TenantHarness::create(test_name)?;
            let (tenant, ctx) = harness.load().await;

            // create an empty timeline directory
            let timeline = tenant
                .create_test_timeline(TIMELINE_ID, Lsn(8), DEFAULT_PG_VERSION, &ctx)
                .await?;

            let remote_fs_dir = harness.conf.workdir.join("remote_fs");
            std::fs::create_dir_all(remote_fs_dir)?;
            let remote_fs_dir = std::fs::canonicalize(harness.conf.workdir.join("remote_fs"))?;

            let storage_config = RemoteStorageConfig {
                max_concurrent_syncs: std::num::NonZeroUsize::new(
                    remote_storage::DEFAULT_REMOTE_STORAGE_MAX_CONCURRENT_SYNCS,
                )
                .unwrap(),
                max_sync_errors: std::num::NonZeroU32::new(
                    remote_storage::DEFAULT_REMOTE_STORAGE_MAX_SYNC_ERRORS,
                )
                .unwrap(),
                storage: RemoteStorageKind::LocalFs(remote_fs_dir.clone()),
            };

            let storage = GenericRemoteStorage::from_config(&storage_config).unwrap();

            let client = Arc::new(RemoteTimelineClient {
                conf: harness.conf,
                runtime: tokio::runtime::Handle::current(),
                tenant_id: harness.tenant_id,
                timeline_id: TIMELINE_ID,
                storage_impl: storage.clone(),
                upload_queue: Mutex::new(UploadQueue::Uninitialized),
                metrics: Arc::new(RemoteTimelineClientMetrics::new(
                    &harness.tenant_id,
                    &TIMELINE_ID,
                )),
            });

            let deletion_queue = MockDeletionQueue::new(Some(storage), harness.conf);

            Ok(Self {
                harness,
                tenant,
                timeline,
                tenant_ctx: ctx,
                remote_fs_dir,
                client,
                deletion_queue,
            })
        }
    }

    // Test scheduling
    #[tokio::test]
    async fn upload_scheduling() {
        // Test outline:
        //
        // Schedule upload of a bunch of layers. Check that they are started immediately, not queued
        // Schedule upload of index. Check that it is queued
        // let the layer file uploads finish. Check that the index-upload is now started
        // let the index-upload finish.
        //
        // Download back the index.json. Check that the list of files is correct
        //
        // Schedule upload. Schedule deletion. Check that the deletion is queued
        // let upload finish. Check that deletion is now started
        // Schedule another deletion. Check that it's launched immediately.
        // Schedule index upload. Check that it's queued

        let TestSetup {
            harness,
            tenant: _tenant,
            timeline: _timeline,
            tenant_ctx: _tenant_ctx,
            remote_fs_dir,
            client,
            deletion_queue,
        } = TestSetup::new("upload_scheduling").await.unwrap();

        let timeline_path = harness.timeline_path(&TIMELINE_ID);

        println!("workdir: {}", harness.conf.workdir.display());

        let remote_timeline_dir =
            remote_fs_dir.join(timeline_path.strip_prefix(&harness.conf.workdir).unwrap());
        println!("remote_timeline_dir: {}", remote_timeline_dir.display());

        let metadata = dummy_metadata(Lsn(0x10));
        client
            .init_upload_queue_for_empty_remote(&metadata)
            .unwrap();

        // Create a couple of dummy files,  schedule upload for them
        let layer_file_name_1: LayerFileName = "000000000000000000000000000000000000-FFFFFFFFFFFFFFFFFFFFFFFFFFFFFFFFFFFF__00000000016B59D8-00000000016B5A51".parse().unwrap();
        let layer_file_name_2: LayerFileName = "000000000000000000000000000000000000-FFFFFFFFFFFFFFFFFFFFFFFFFFFFFFFFFFFF__00000000016B59D9-00000000016B5A52".parse().unwrap();
        let layer_file_name_3: LayerFileName = "000000000000000000000000000000000000-FFFFFFFFFFFFFFFFFFFFFFFFFFFFFFFFFFFF__00000000016B59DA-00000000016B5A53".parse().unwrap();
        let content_1 = dummy_contents("foo");
        let content_2 = dummy_contents("bar");
        let content_3 = dummy_contents("baz");

        for (filename, content) in [
            (&layer_file_name_1, &content_1),
            (&layer_file_name_2, &content_2),
            (&layer_file_name_3, &content_3),
        ] {
            std::fs::write(timeline_path.join(filename.file_name()), content).unwrap();
        }

        client
            .schedule_layer_file_upload(
                &layer_file_name_1,
                &LayerFileMetadata::new(content_1.len() as u64),
            )
            .unwrap();
        client
            .schedule_layer_file_upload(
                &layer_file_name_2,
                &LayerFileMetadata::new(content_2.len() as u64),
            )
            .unwrap();

        // Check that they are started immediately, not queued
        //
        // this works because we running within block_on, so any futures are now queued up until
        // our next await point.
        {
            let mut guard = client.upload_queue.lock().unwrap();
            let upload_queue = guard.initialized_mut().unwrap();
            assert!(upload_queue.queued_operations.is_empty());
            assert!(upload_queue.inprogress_tasks.len() == 2);
            assert!(upload_queue.num_inprogress_layer_uploads == 2);

            // also check that `latest_file_changes` was updated
            assert!(upload_queue.latest_files_changes_since_metadata_upload_scheduled == 2);
        }

        // Schedule upload of index. Check that it is queued
        let metadata = dummy_metadata(Lsn(0x20));
        client
            .schedule_index_upload_for_metadata_update(&metadata)
            .unwrap();
        {
            let mut guard = client.upload_queue.lock().unwrap();
            let upload_queue = guard.initialized_mut().unwrap();
            assert!(upload_queue.queued_operations.len() == 1);
            assert!(upload_queue.latest_files_changes_since_metadata_upload_scheduled == 0);
        }

        // Wait for the uploads to finish
        client.wait_completion().await.unwrap();
        {
            let mut guard = client.upload_queue.lock().unwrap();
            let upload_queue = guard.initialized_mut().unwrap();

            assert!(upload_queue.queued_operations.is_empty());
            assert!(upload_queue.inprogress_tasks.is_empty());
        }

        // Download back the index.json, and check that the list of files is correct
        let index_part = match client.download_index_file().await.unwrap() {
            MaybeDeletedIndexPart::IndexPart(index_part) => index_part,
            MaybeDeletedIndexPart::Deleted(_) => panic!("unexpectedly got deleted index part"),
        };

        assert_file_list(
            &index_part
                .layer_metadata
                .keys()
                .map(|f| f.to_owned())
                .collect(),
            &[
                &layer_file_name_1.file_name(),
                &layer_file_name_2.file_name(),
            ],
        );
        assert_eq!(index_part.metadata, metadata);

        // Schedule upload and then a deletion. Check that the deletion is queued
        client
            .schedule_layer_file_upload(
                &layer_file_name_3,
                &LayerFileMetadata::new(content_3.len() as u64),
            )
            .unwrap();

        {
            let mut guard = client.upload_queue.lock().unwrap();
            let upload_queue = guard.initialized_mut().unwrap();
            assert_eq!(upload_queue.queued_operations.len(), 0);
            assert_eq!(upload_queue.num_inprogress_layer_uploads, 1);
        }

        assert_remote_files(
            &[
                &layer_file_name_1.file_name(),
                &layer_file_name_2.file_name(),
                "index_part.json",
            ],
            &remote_timeline_dir,
        );

        client
            .schedule_layer_file_deletion(
                &[layer_file_name_1.clone()],
                &deletion_queue.new_client(),
            )
            .await
            .unwrap();

        {
            let mut guard = client.upload_queue.lock().unwrap();
            let upload_queue = guard.initialized_mut().unwrap();

            // Deletion schedules upload of the index file via RemoteTimelineClient, and
            // deletion of layer files via DeletionQueue.  The uploads have all been flushed
            // because schedule_layer_file_deletion does a wait_completion before pushing
            // to the deletion_queue
            assert_eq!(upload_queue.queued_operations.len(), 0);
            assert_eq!(upload_queue.inprogress_tasks.len(), 0);
            assert_eq!(upload_queue.num_inprogress_layer_uploads, 0);
            assert_eq!(
                upload_queue.latest_files_changes_since_metadata_upload_scheduled,
                0
            );
        }
        assert_remote_files(
            &[
                &layer_file_name_1.file_name(),
                &layer_file_name_2.file_name(),
                &layer_file_name_3.file_name(),
                "index_part.json",
            ],
            &remote_timeline_dir,
        );

        // Finish uploads and deletions
        client.wait_completion().await.unwrap();
        deletion_queue.pump().await;

        // 1 layer was deleted
        assert_eq!(deletion_queue.get_executed(), 1);

        assert_remote_files(
            &[
                &layer_file_name_2.file_name(),
                &layer_file_name_3.file_name(),
                "index_part.json",
            ],
            &remote_timeline_dir,
        );
    }

    #[tokio::test]
    async fn bytes_unfinished_gauge_for_layer_file_uploads() {
        // Setup

        let TestSetup {
            harness,
            tenant: _tenant,
            timeline: _timeline,
            client,
            ..
        } = TestSetup::new("metrics").await.unwrap();

        let metadata = dummy_metadata(Lsn(0x10));
        client
            .init_upload_queue_for_empty_remote(&metadata)
            .unwrap();

        let timeline_path = harness.timeline_path(&TIMELINE_ID);

        let layer_file_name_1: LayerFileName = "000000000000000000000000000000000000-FFFFFFFFFFFFFFFFFFFFFFFFFFFFFFFFFFFF__00000000016B59D8-00000000016B5A51".parse().unwrap();
        let content_1 = dummy_contents("foo");
        std::fs::write(
            timeline_path.join(layer_file_name_1.file_name()),
            &content_1,
        )
        .unwrap();

        #[derive(Debug, PartialEq)]
        struct BytesStartedFinished {
            started: Option<usize>,
            finished: Option<usize>,
        }
        let get_bytes_started_stopped = || {
            let started = client
                .metrics
                .get_bytes_started_counter_value(&RemoteOpFileKind::Layer, &RemoteOpKind::Upload)
                .map(|v| v.try_into().unwrap());
            let stopped = client
                .metrics
                .get_bytes_finished_counter_value(&RemoteOpFileKind::Layer, &RemoteOpKind::Upload)
                .map(|v| v.try_into().unwrap());
            BytesStartedFinished {
                started,
                finished: stopped,
            }
        };

        // Test

        let init = get_bytes_started_stopped();

        client
            .schedule_layer_file_upload(
                &layer_file_name_1,
                &LayerFileMetadata::new(content_1.len() as u64),
            )
            .unwrap();

        let pre = get_bytes_started_stopped();

        client.wait_completion().await.unwrap();

        let post = get_bytes_started_stopped();

        // Validate

        assert_eq!(
            init,
            BytesStartedFinished {
                started: None,
                finished: None
            }
        );
        assert_eq!(
            pre,
            BytesStartedFinished {
                started: Some(content_1.len()),
                // assert that the _finished metric is created eagerly so that subtractions work on first sample
                finished: Some(0),
            }
        );
        assert_eq!(
            post,
            BytesStartedFinished {
                started: Some(content_1.len()),
                finished: Some(content_1.len())
            }
        );
    }
}<|MERGE_RESOLUTION|>--- conflicted
+++ resolved
@@ -644,15 +644,9 @@
             let mut guard = self.upload_queue.lock().unwrap();
             let upload_queue = guard.initialized_mut()?;
 
-<<<<<<< HEAD
             // Deleting layers doesn't affect the values stored in TimelineMetadata,
             // so we don't need update it. Just serialize it.
-            let metadata_bytes = upload_queue.latest_metadata.to_bytes()?;
-=======
-        // Deleting layers doesn't affect the values stored in TimelineMetadata,
-        // so we don't need update it. Just serialize it.
-        let metadata = upload_queue.latest_metadata.clone();
->>>>>>> 05773708
+            let metadata = upload_queue.latest_metadata.clone();
 
             // Update the remote index file, removing the to-be-deleted files from the index,
             // before deleting the actual files.
@@ -883,20 +877,7 @@
 
         let not_referenced_count = remaining.len();
         if !remaining.is_empty() {
-<<<<<<< HEAD
             deletion_queue.push_immediate(remaining).await?;
-=======
-            backoff::retry(
-                || async { self.storage_impl.delete_objects(&remaining).await },
-                |_e| false,
-                FAILED_UPLOAD_WARN_THRESHOLD,
-                FAILED_REMOTE_OP_RETRIES,
-                "delete_objects",
-                backoff::Cancel::new(shutdown_token(), || anyhow::anyhow!("Cancelled!")),
-            )
-            .await
-            .context("delete_objects")?;
->>>>>>> 05773708
         }
 
         fail::fail_point!("timeline-delete-before-index-delete", |_| {
@@ -912,22 +893,9 @@
             .push_immediate([index_file_path].to_vec())
             .await?;
 
-<<<<<<< HEAD
         // Timeline deletion is rare and we have probably emitted a reasonably number of objects: wait
         // for a flush to a persistent deletion list so that we may be sure deletion will occur.
         deletion_queue.flush_immediate().await?;
-=======
-        backoff::retry(
-            || async { self.storage_impl.delete(&index_file_path).await },
-            |_e| false,
-            FAILED_UPLOAD_WARN_THRESHOLD,
-            FAILED_REMOTE_OP_RETRIES,
-            "delete_index",
-            backoff::Cancel::new(shutdown_token(), || anyhow::anyhow!("Cancelled")),
-        )
-        .await
-        .context("delete_index")?;
->>>>>>> 05773708
 
         fail::fail_point!("timeline-delete-after-index-delete", |_| {
             Err(anyhow::anyhow!(
